# Windows Protocol Test Suites

[![Join the chat at https://gitter.im/Microsoft/WindowsProtocolTestSuites](https://badges.gitter.im/Join%20Chat.svg)](https://gitter.im/Microsoft/WindowsProtocolTestSuites?utm_source=badge&utm_medium=badge&utm_campaign=pr-badge&utm_content=badge)

Originally developed for in-house testing of the Microsoft Open Specifications, Microsoft Protocol Test Suites have been used extensively during Plugfests and interoperability labs to test against partner implementations.
A Test Suite evaluates whether a protocol or protocol family implementation meets certain interoperability requirements.
Test Suites do not cover every protocol requirement and in no way certify an implementation, even if all tests pass. 
However, each test suite provides users with a useful indication of interoperability.

Windows Protocol Test Suites provide interoperability testing against the implementation of Windows open specifications including File Services, Identity Management, Remote Desktop and etc.

<<<<<<< HEAD
* **SMB1 Protocol Test Suite**. It covers requirements documented in [MS-SMB], [MS-FSCC] as well [MS-CIFS] dependencies referred to in [MS-SMB].
* **File Server Protocol Test Suite**. It is designed to test implementations of file server protocol family including [MS-SMB2], [MS-DFSC], [MS-SWN], [MS-FSRVP], [MS-FSA], [MS-RSVD] and [MS-SQOS].
* **Kerberos Protocol Server Test Suite**. It is intended for interoperability testing for a server implementation of the Kerberos Protocols including [MS-KILE], [MS-PAC], [MS-KKDCP] and required dependent specification requirements as well as file server AP scenario and KDC (server) requirements.
=======
* **SMB1 Server Test Suite**. It covers the requirements documented by [MS-SMB], and those documented by other protocols which are related to [MS-SMB], i.e. [MS-FSCC] and [MS-CIFS].
* **File Server Family Test Suite**. It is designed to test implementations of file server protocol family including [MS-SMB2], [MS-DFSC], [MS-SWN], [MS-FSRVP], [MS-FSA], [MS-RSVD] and [MS-SQOS].
>>>>>>> fc115aa3

## Components
Windows Protocol Test Suites contain 4 components:

* **CommonScripts**. Common scripts used by every test suite. Normally they're used to deploy the environment.
* **ProtocolTestManager**. A UI tool to help you configure and run test cases.
* **ProtoSDK**. The protocol library used by every test suite. It provides the data structures of the protocol messages, the methods to encode and decode the messages, the methods to send and receive messages and etc.
* **TestSuites**. All Test Suites code and documents are saved here and categorized by folder representing each test suite.


## Prerequisites
The Test Suites are developed and must be installed on a Windows platform.
You should install the following list of software in order to build Test Suites from source code.

* .Net framework 3.5
* [Wix toolset](http://wixtoolset.org/) v3.7 or higher
* [Visual Studio](https://www.microsoft.com/en-us/download/details.aspx?id=30682) or [Visual Studio Agent](https://www.microsoft.com/en-us/download/details.aspx?id=38186), version 2012 or higher
* [Protocol Test Framework](https://github.com/microsoft/protocoltestframework). You can use a released package or build an installer package of Protocol Test Framework from source code.
* [Spec Explorer](https://visualstudiogallery.msdn.microsoft.com/271d0904-f178-4ce9-956b-d9bfa4902745/). It is only required for the test suites that contain Model Based Test cases. If you want to regenerate Model Based Test cases, you must install Visual Studio 2012, otherwise higher versions of Visual Studio are supported.

## Build

After you clone a copy of this repo, change to the **WindowsProtocolTestSuites** directory:

```
cd WindowsProtocolTestSuites
```

Run **buildall.cmd**

```
buildall.cmd
```

After the build succeeds, the MSI (installer package) file of every test suite should be generated in the folder *WindowsProtocolTestSuite\drop\TestSuites\\[TestSuiteName]\Installer\.*
Take SMB test suite as an example, **MS-SMB-TestSuite-ServerEP.msi** should be generated in the folder *WindowsProtocolTestSuite\drop\TestSuites\MS-SMB\Installer\.*

You can also run **build.cmd** for protocol SDK, Protocol Test Manager and every test suite separately.

To build protocol SDK
```
cd WindowsProtocolTestSuites\ProtoSDK
build.cmd
```

To build Protocol Test Manager
```
cd WindowsProtocolTestSuites\ProtocolTestManager
build.cmd
```

To build a test suite, take SMB test suite as an example
```
cd WindowsProtocolTestSuites\TestSuites\MS-SMB\src
build.cmd
```
## Run
After the build succeeds, you could set up the test environment and install/configure/run the test suite according to its **User Guide**.
Every test suite has its own **User Guide** in the **WindowsProtocolTestSuites\TestSuites\[TestSuiteName]\docs** folder.
There're two more documents in the same folder:

* **Technical Document**. The Open Specifications documentation for protocols, published by Microsoft. It's the basis of developing Test Suites.
* **Test Design Spec**.  It provides information about the test scope and test suite design.

## Contribute

You can find contributing guide [here](https://github.com/Microsoft/WindowsProtocolTestSuites/blob/master/CONTRIBUTING.md).

## License

Windows Protocol Test Suites are under the [MIT license](https://github.com/Microsoft/WindowsProtocolTestSuites/blob/master/LICENSE.txt).
  
## Roadmap

The test suites will be updated according to Windows' release and your interests.
If one protocol is updated to a newer version, and it is also a highly interested protocol, the test suite will be aligned and updated.
If a new protocol is released and it's highly interested, the specific test suite will be developed.

The following test suites will be released in version 1.0.

| **Test Suite Name** | **Protocol Covered**|
|--------------------|-------------------|
|SMB1 Server Test Suite|MS-SMB|
|File Server Family Test Suite|MS-SMB2, MS-DFSC, MS-SWN, MS-FSRVP, MS-FSA, MS-RSVD, MS-SQOS|
|Protocol Test Manager|N/A|
|Kerberos Test Suite|MS-PAC, MS-KILE, MS-KKDCP|
|MS-AZOD Test Suite|MS-AZOD|
|RDP Client Family Test Suite|MS-RDPBCGR, MS-RDPDISP, MS-RDPEDYC, MS-RDPEGFX, MS-RDPEGT, MS-RDPEI, MS-RDPEMT, MS-RDPEUDP, MS-RDPEUSB, MS-RDPEVOR,MS-RDPRFX|
|MS-SMBD Test Suite |MS-SMBD|
|BYOD Test Suite|MS-ADFSPIP|
|AD Family Test Suite|MS-ADTS, MS-ADA1, MS-ADA2, MS-ADA3, MS-ADLS, MS-ADSC, MS-APDS, MS-DRSR, MS-FRS2, MS-LSAD, MS-LSAT, MS-NRPC, MS-SAMR|
|MS-HVRS Test Suite|MS-HVRS|

# Contact

Keep up with the Windows protocol test team by visiting our [blog](https://blogs.msdn.microsoft.com/windowsinteroperability), chatting in [Gitter](https://gitter.im/Microsoft/WindowsProtocolTestSuites?utm_source=badge&utm_medium=badge&utm_campaign=pr-badge&utm_content=badge), or sending email to winterop@microsoft.com. <|MERGE_RESOLUTION|>--- conflicted
+++ resolved
@@ -9,14 +9,9 @@
 
 Windows Protocol Test Suites provide interoperability testing against the implementation of Windows open specifications including File Services, Identity Management, Remote Desktop and etc.
 
-<<<<<<< HEAD
-* **SMB1 Protocol Test Suite**. It covers requirements documented in [MS-SMB], [MS-FSCC] as well [MS-CIFS] dependencies referred to in [MS-SMB].
-* **File Server Protocol Test Suite**. It is designed to test implementations of file server protocol family including [MS-SMB2], [MS-DFSC], [MS-SWN], [MS-FSRVP], [MS-FSA], [MS-RSVD] and [MS-SQOS].
-* **Kerberos Protocol Server Test Suite**. It is intended for interoperability testing for a server implementation of the Kerberos Protocols including [MS-KILE], [MS-PAC], [MS-KKDCP] and required dependent specification requirements as well as file server AP scenario and KDC (server) requirements.
-=======
 * **SMB1 Server Test Suite**. It covers the requirements documented by [MS-SMB], and those documented by other protocols which are related to [MS-SMB], i.e. [MS-FSCC] and [MS-CIFS].
 * **File Server Family Test Suite**. It is designed to test implementations of file server protocol family including [MS-SMB2], [MS-DFSC], [MS-SWN], [MS-FSRVP], [MS-FSA], [MS-RSVD] and [MS-SQOS].
->>>>>>> fc115aa3
+* **Kerberos Protocol Server Test Suite**. It is intended for interoperability testing for a server implementation of the Kerberos Protocols including [MS-KILE], [MS-PAC], [MS-KKDCP] and required dependent specification requirements as well as file server AP scenario and KDC (server) requirements.
 
 ## Components
 Windows Protocol Test Suites contain 4 components:
@@ -102,7 +97,6 @@
 |SMB1 Server Test Suite|MS-SMB|
 |File Server Family Test Suite|MS-SMB2, MS-DFSC, MS-SWN, MS-FSRVP, MS-FSA, MS-RSVD, MS-SQOS|
 |Protocol Test Manager|N/A|
-|Kerberos Test Suite|MS-PAC, MS-KILE, MS-KKDCP|
 |MS-AZOD Test Suite|MS-AZOD|
 |RDP Client Family Test Suite|MS-RDPBCGR, MS-RDPDISP, MS-RDPEDYC, MS-RDPEGFX, MS-RDPEGT, MS-RDPEI, MS-RDPEMT, MS-RDPEUDP, MS-RDPEUSB, MS-RDPEVOR,MS-RDPRFX|
 |MS-SMBD Test Suite |MS-SMBD|
