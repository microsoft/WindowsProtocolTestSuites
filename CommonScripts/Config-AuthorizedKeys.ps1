# Copyright (c) Microsoft. All rights reserved.
# Licensed under the MIT license. See LICENSE file in the project root for full license information.

##############################################################################
#
# Microsoft Windows Powershell Scripting
# File:           Config-AuthorizedKeys.ps1
<<<<<<< HEAD
# Purpose:        This script will copy authorized_keys to .ssh folder for all users,
#                 and it is required for Windows Server to configure PowerShell Core remoting over SSH.
# Version:        2.0 (26 Jan, 2021)
=======
# Purpose:        This script will copy authorized_keys to domain or local administrator's .ssh folder,
#                 and it is required for Windows Server which want to be remoted for configuring PowerShell Core remoting over ssh.
# Version:        2.0 (7 Feb, 2021)
>>>>>>> 388d221c
#
##############################################################################

param($workingDir = "$env:SystemDrive\Temp", $protocolConfigFile = "$workingDir\Protocol.xml", [ValidateSet("CreateTask", "StartTask")]$action = "CreateTask")

#----------------------------------------------------------------------------
# Global variables
#----------------------------------------------------------------------------
$scriptPath = Split-Path $MyInvocation.MyCommand.Definition -Parent
$env:Path += ";$scriptPath;$scriptPath\Scripts"
$systemDrive = $env:SystemDrive

#----------------------------------------------------------------------------
# Define common functions
#----------------------------------------------------------------------------
function ExitCode() { 
    return $MyInvocation.ScriptLineNumber
}

<<<<<<< HEAD
#----------------------------------------------------------------------------
# If working dir is not exists, it will use scripts path as working path
#----------------------------------------------------------------------------
=======
#----------------------------------------------------------------------------
# If working dir is not exists, it will use scripts path as working path
#----------------------------------------------------------------------------
>>>>>>> 388d221c
if (-not (Test-Path "$workingDir")) {
    $workingDir = $scriptPath
}

if (-not (Test-Path "$protocolConfigFile")) {
    $protocolConfigFile = "$workingDir\Protocol.xml"
<<<<<<< HEAD
    if (!(Test-Path "$protocolConfigFile")) {
=======
    if (-not (Test-Path "$protocolConfigFile")) {
>>>>>>> 388d221c
        Write-Error.ps1 "No Protocol.xml found."
        exit ExitCode
    }
}

#----------------------------------------------------------------------------
# Start logging using Start-Transcript cmdlet
#----------------------------------------------------------------------------
[string]$logFile = $MyInvocation.MyCommand.Path + ".log"
Start-Transcript -Path "$logFile" -Append -Force

#----------------------------------------------------------------------------
# Get content from protocol config file
#----------------------------------------------------------------------------
Write-Info.ps1 "Get content from protocol config file"
[xml]$config = Get-Content "$protocolConfigFile"
if ($config -eq $null) {
    Write-Error.ps1 "ProtocolConfigFile $protocolConfigFile is not a valid XML file."
    exit ExitCode
}

#----------------------------------------------------------------------------
# Define common variables
#----------------------------------------------------------------------------
$hostName = [System.Net.Dns]::GetHostName()
<<<<<<< HEAD
$hostSettings = $config.lab.servers.vm | Where-Object { $_.name -eq $hostName } | Select-Object -First 1
$certsNode = $hostSettings.tools | Where-Object { $_.name -match "Win32-OpenSSH-Certs" }
$sshPath = $certsNode.targetFolder
=======
$vm = $config.lab.servers.vm | Where-Object { $_.name -match $hostName }
$sshPath = ($vm.tools.tool | Where-Object { $_.name -match "Win32-OpenSSH-Certs" } | Select-Object -First 1).targetFolder

$dc = $config.lab.servers.vm | Where-Object { $_.role -match "DC" }
$adminUserName = $config.lab.core.username
if ($dc -eq $null) {
    # for non-domain environments, just get admin user name
    $userFolderName = $adminUserName
}
else {
    $dcName = $dc.name
    if ($dcName -match $hostName) {
        # for DC, just get admin user name
        $userFolderName = $adminUserName
    }
    else {
        $domainName = $dc.domain
        $domainNetBios = $domainName.Split(".")[0].ToUpper()

        $userFolderName = "$adminUserName.$domainNetBios"
    }
}
>>>>>>> 388d221c

#----------------------------------------------------------------------------
# Copy authorized_keys
#----------------------------------------------------------------------------
if ($sshPath -eq $null) {
    $sshPath = "$systemDrive\OpenSSH-Win64"
}

<<<<<<< HEAD
Get-ChildItem "$systemDrive\Users" | Where-Object { $_.PSIsContainer } | ForEach-Object {
    $keysPath = "$($_.FullName)\.ssh"
    if (-not (Test-Path $keysPath)) {
        New-Item  $keysPath -ItemType Directory
=======
$userFolderPath = "$systemDrive\Users\$userFolderName"
if (Test-Path $userFolderPath) {
    $keysPath = "$userFolderPath\.ssh"
    if (-not (Test-Path $keysPath)) {
        New-Item -ItemType Directory $keysPath
>>>>>>> 388d221c
    }

    Copy-Item "$sshPath\authorized_keys" "$keysPath\authorized_keys" -Force
}

# Restart sshd service to take effect
Restart-Service sshd

if ($action -eq "CreateTask") {
    $taskAction = New-ScheduledTaskAction -Execute "PowerShell" -Argument "$($MyInvocation.MyCommand.Path) -action StartTask"
    $taskTrigger = New-ScheduledTaskTrigger -AtLogOn
    $taskPrincipal = New-ScheduledTaskPrincipal "SYSTEM"
    $taskSettings = New-ScheduledTaskSettingsSet
    $task = New-ScheduledTask -Action $taskAction -Trigger $taskTrigger -Principal $taskPrincipal -Settings $taskSettings
    Register-ScheduledTask "Config-AuthorizedKeys" -InputObject $task
}

#----------------------------------------------------------------------------
# Ending
#----------------------------------------------------------------------------
Stop-Transcript
exit 0<|MERGE_RESOLUTION|>--- conflicted
+++ resolved
@@ -5,15 +5,9 @@
 #
 # Microsoft Windows Powershell Scripting
 # File:           Config-AuthorizedKeys.ps1
-<<<<<<< HEAD
-# Purpose:        This script will copy authorized_keys to .ssh folder for all users,
-#                 and it is required for Windows Server to configure PowerShell Core remoting over SSH.
-# Version:        2.0 (26 Jan, 2021)
-=======
 # Purpose:        This script will copy authorized_keys to domain or local administrator's .ssh folder,
 #                 and it is required for Windows Server which want to be remoted for configuring PowerShell Core remoting over ssh.
 # Version:        2.0 (7 Feb, 2021)
->>>>>>> 388d221c
 #
 ##############################################################################
 
@@ -33,26 +27,16 @@
     return $MyInvocation.ScriptLineNumber
 }
 
-<<<<<<< HEAD
 #----------------------------------------------------------------------------
 # If working dir is not exists, it will use scripts path as working path
 #----------------------------------------------------------------------------
-=======
-#----------------------------------------------------------------------------
-# If working dir is not exists, it will use scripts path as working path
-#----------------------------------------------------------------------------
->>>>>>> 388d221c
 if (-not (Test-Path "$workingDir")) {
     $workingDir = $scriptPath
 }
 
 if (-not (Test-Path "$protocolConfigFile")) {
     $protocolConfigFile = "$workingDir\Protocol.xml"
-<<<<<<< HEAD
-    if (!(Test-Path "$protocolConfigFile")) {
-=======
     if (-not (Test-Path "$protocolConfigFile")) {
->>>>>>> 388d221c
         Write-Error.ps1 "No Protocol.xml found."
         exit ExitCode
     }
@@ -78,11 +62,6 @@
 # Define common variables
 #----------------------------------------------------------------------------
 $hostName = [System.Net.Dns]::GetHostName()
-<<<<<<< HEAD
-$hostSettings = $config.lab.servers.vm | Where-Object { $_.name -eq $hostName } | Select-Object -First 1
-$certsNode = $hostSettings.tools | Where-Object { $_.name -match "Win32-OpenSSH-Certs" }
-$sshPath = $certsNode.targetFolder
-=======
 $vm = $config.lab.servers.vm | Where-Object { $_.name -match $hostName }
 $sshPath = ($vm.tools.tool | Where-Object { $_.name -match "Win32-OpenSSH-Certs" } | Select-Object -First 1).targetFolder
 
@@ -105,7 +84,6 @@
         $userFolderName = "$adminUserName.$domainNetBios"
     }
 }
->>>>>>> 388d221c
 
 #----------------------------------------------------------------------------
 # Copy authorized_keys
@@ -114,18 +92,11 @@
     $sshPath = "$systemDrive\OpenSSH-Win64"
 }
 
-<<<<<<< HEAD
-Get-ChildItem "$systemDrive\Users" | Where-Object { $_.PSIsContainer } | ForEach-Object {
-    $keysPath = "$($_.FullName)\.ssh"
-    if (-not (Test-Path $keysPath)) {
-        New-Item  $keysPath -ItemType Directory
-=======
 $userFolderPath = "$systemDrive\Users\$userFolderName"
 if (Test-Path $userFolderPath) {
     $keysPath = "$userFolderPath\.ssh"
     if (-not (Test-Path $keysPath)) {
         New-Item -ItemType Directory $keysPath
->>>>>>> 388d221c
     }
 
     Copy-Item "$sshPath\authorized_keys" "$keysPath\authorized_keys" -Force
