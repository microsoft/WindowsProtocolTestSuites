--- conflicted
+++ resolved
@@ -2,15 +2,9 @@
 <TestSite xmlns="http://schemas.microsoft.com/windows/ProtocolsTest/2007/07/TestConfig" xmlns:xsi="http://www.w3.org/2001/XMLSchema-instance" xsi:schemaLocation="http://schemas.microsoft.com/windows/ProtocolsTest/2007/07/TestConfig http://schemas.microsoft.com/windows/ProtocolsTest/2007/07/TestConfig.xsd">
   <Properties>
     <!-- IP/ Machine Name for the Beacon Logging-->
-<<<<<<< HEAD
-    <Property name="ServerComputerName" value="169.254.9.88" />    
-    <!-- Name of the Server Machine Under test-->
-    <Property name="SERVER_MACHINE_NAME" value="SUT" />
-=======
-    <Property name="ServerComputerName" value="sut" />
+    <Property name="ServerComputerName" value="169.254.9.88" />
     <!-- Name of the Server Machine Under test-->
     <Property name="SERVER_MACHINE_NAME" value="sut" />
->>>>>>> e472b5c5
     <!-- Name of the Domain Under test-->
     <Property name="DomainName" value="contoso.com" />
     <!-- Password of user Under test-->
@@ -58,7 +52,7 @@
     <!--
     Please specify the version number (uint) of  32 bit client
                  For Windows XP 32 it must be 265 (with Windows Desktop Search Installed)
-                 Vista 32 and Windows 2008, it must be 258          (without Windows Desktop Search)  
+                 Vista 32 it must be 258          (without Windows Desktop Search)  
                  Windows 7 32 it must be 1792     (without Windows Desktop Search)  
     Please specify the version number (uint) of  64 bit client                 
                  For Windows XP 64 it must be 65801 (with Windows Desktop Search Installed)
@@ -95,11 +89,7 @@
     <Property name="R549Implementated" value="true" />
 
     <!-- It specifies the Search Scope. (Path of the Network folder to be searched)-->
-<<<<<<< HEAD
-    <Property name="QueryPath" value="file://SUT/Test/Data/Test/" />
-=======
     <Property name="QueryPath" value="file://SUT/Test/" />
->>>>>>> e472b5c5
     <!-- It specifies the Search Query.Text to be present in name of Searched File -->
     <Property name="QueryText" value="test" />
 
@@ -149,8 +139,8 @@
 
     <!-- Used to narrow the scope of a query to the specified directory and subdirectories. -->
     <Property name="CreateQuery_columnGuid_2" value="B725F130-47EF-101A-A5F1-02608C9EEBAC" />
-    <Property name="CreateQuery_columnPropertyId_2" value="19" />    
-    
+    <Property name="CreateQuery_columnPropertyId_2" value="19" />
+
     <!--   Column when SetBindings-->
     <Property name="NumberOfSetBindingsColumns" value="1" />
 
@@ -160,7 +150,7 @@
     <Property name="columnStatusOffset_0" value="2" />
     <Property name="columnLengthOffset_0" value="4" />
     <Property name="columnStorageType_0" value="12" />
-    
+
     <!--<Property name="columnGuid_0" value="B725F130-47EF-101A-A5F1-02608C9EEBAC" />
     <Property name="columnPropertyId_0" value="11" />
     <Property name="columnValueOffset_0" value="8" />
