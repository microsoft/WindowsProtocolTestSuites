﻿<?xml version="1.0" encoding="utf-8"?>
<TestSite xmlns="http://schemas.microsoft.com/windows/ProtocolsTest/2007/07/TestConfig" xmlns:xsi="http://www.w3.org/2001/XMLSchema-instance" xsi:schemaLocation="http://schemas.microsoft.com/windows/ProtocolsTest/2007/07/TestConfig http://schemas.microsoft.com/windows/ProtocolsTest/2007/07/TestConfig.xsd">
  <Properties>   
    <!-- Name of the Server Machine Under test-->
    <Property name="ServerComputerName" value="sut" />
    <!-- Name of the Domain Under test-->
    <Property name="DomainName" value="contoso.com" />
    <!-- Name of the User name to access SUT-->
    <Property name="UserName" value="Administrator" />
    <!-- Password of User to access SUT-->
    <Property name="Password" value="Password01!" />    
    <!--Win2003,Win2008,Other-->
    <Property name="ServerOSVersion" value="Win7"/>
    <!-- Path of shared folder on server machine-->
    <Property name="SharedPath" value="\\sut\Test" />    
    <!-- Name of the Client Machine name initiating the MS-WSP request messages-->
    <Property name="ClientComputerName" value="driver" />
    <!-- Name of the Catalog to be searched-->
    <Property name="CatalogName" value="Windows\SystemIndex" />
    <!-- Name of the Language Locale of all query string and query text-->
    <Property name="LanguageLocale" value="EN" />
    <!--en-us -->
    <!-- Name of the Language Locale ID value of all query string and query text-->
    <Property name="LCIDValue" value="1033" />
    <!-- Specify the Machine Architecture of the Server Under Test Whether it is 64 bit or 32 bit-->
    <Property name="ServerOffset" value="64" />
    <!-- Specify the Machine Architecture of the WSP Client Whether it is 64 bit or 32 bit-->
    <Property name="ClientOffset" value="64" />
    <!-- Specify whether the Server Under Test is a Windows or Non-Windows Sever
    This is required for Windows Specific requirement validation-->
    <Property name="IsServerWindows" value="true" />
    <!--Specify whether Windows Desktop Search is installed on Windows Server under test
    Only applicable when 'IsServerWindows' is set to true -->
    <Property name="IsWDSInstalled" value="true" />
    <!--
     Please specify the version number (uint) of  32 bit server
     Windows Server:
                 Windows 2003 32 it must be 265 (with Windows Desktop Search Installed)
                 Windows 2008 32 it must be 258 (without Windows Desktop Search)
                 Windows 2003 64 it must be 65801 (with Windows Desktop Search Installed)
                 Windows 2008 64 it must be 65794 (without Windows Desktop Search)
                 Windows 2008R2 64 it must be 67328 (without Windows Desktop Search)
     For Non-Windows Server:
           The value should be less than 0x00010000 for 32 bit server.
           The value should be greater than or equal to 0x00010000 for 64 bit server. 
    -->
    <Property name="ServerVersion" value="67328" />
    <!--
    Please specify the version number (uint) of  32 bit client
                 For Windows XP 32 it must be 265 (with Windows Desktop Search Installed)
                 Vista 32 it must be 258          (without Windows Desktop Search)  
                 Windows 7 32 it must be 1792     (without Windows Desktop Search)  
    Please specify the version number (uint) of  64 bit client                 
                 For Windows XP 64 it must be 65801 (with Windows Desktop Search Installed)
                 Vista 64 it must be 65794          (without Windows Desktop Search) 
                 Windows 7 64 it must be 67328          (without Windows Desktop Search) 
     
    -->
    <Property name="ClientVersion" value="67328" />
    <!-- See if TDI-19919 is still open
    If the Server Under Test is Windows 2008, put it as 'Open'
    else put any value
    It is not applicable for Windows 2003
    -->
    <Property name="TDI42066Fixed" value="false" />
    <Property name="TDI42067Fixed" value="false" />
    <Property name="TDI42332Fixed" value="false" />
    <Property name="TDI42128Fixed" value="false" />
    <Property name="TDI42428Fixed" value="false" />
    <Property name="TDQ41693Fixed" value="false" />
    <Property name="TDQ42166Fixed" value="false" />
    <Property name="TDI42414Fixed" value="false" />
    <Property name="NewFile1" value="File1.txt" />
    <Property name="NewFile2" value="File2.txt" />
    <Property name="ExistFile1" value="ExistFile1.txt" />
    <Property name="ExistFile2" value="ExistFile2.txt" />
    <Property name="ExistFile3" value="ExistFile3.txt" />
    <Property name="ExistFile4" value="ExistFile4.txt" />

    <Property name="R1122Implementated" value="true" />
    <Property name="R1127Implementated" value="true" />
    <Property name="R1134Implementated" value="true" />
    <Property name="R1137Implementated" value="true" />
    <Property name="R1157Implementated" value="true" />
    <Property name="R549Implementated" value="true" />

    <!-- It specifies the Search Scope. (Path of the Network folder to be searched)-->
    <Property name="QueryPath" value="file://sut/test/data/test" />
    <!-- It specifies the Search Query.Text to be present in name of Searched File -->
    <Property name="QueryText" value="test" />

    <!--  Fetch Value In-->
    <!--  If the CbChunk value is large enough, it retrieves all the value is one go
    otherwise it is fetched in fragments Use value 4096 4 KB for retrieval at one
    otherwise put value large enough for FetchValueIn message but small to retrieval all values
    HINT: SIZE around 40 is sufficient for retrieve values in fragments
    -->
    <Property name="CbChunk" value="38" />
   
    <!-- Configurable properties related to CPMConnectIn message -->
    <!-- 32 for 32-bit systems and 64 for 64-bit systems-->
    <!-- ConnectIn and Connect Out-->
    <Property name="PropertySet_One_DBProperties" value="2,7,4,3" />
    <Property name="PropertySet_Two_DBProperties" value="2" />
    <!-- Array of Property Sets-->
    <!--*******************************************-->
    <Property name="Array_PropertySet_One_Guid" value="AA6EE6B0-E828-11D0-B23E-00AA0047FC01" />
    <Property name="Array_PropertySet_One_DBProperties" value="2,3,4,5,6,7" />
    <Property name="Array_PropertySet_Two_Guid" value="A7AC77ED-F8D7-11CE-A798-0020F8008025" />
    <Property name="Array_PropertySet_Two_DBProperties" value="2,3,4,5,6,8,14,10,12,13" />
    <Property name="Array_PropertySet_Three_Guid" value="AFAFACA5-B5D1-11D0-8C62-00C04FC2DB8D" />
    <Property name="Array_PropertySet_Three_DBProperties" value="2" />
    <Property name="Array_PropertySet_Four_Guid" value="A9BD1526-6A80-11D0-8C9D-0020AF1D740E" />
    <Property name="Array_PropertySet_Four_DBProperties" value="3,4,2" />
    <!--*******************************************-->

    <!--   Column when SetBindings-->
    <Property name="NumberOfSetBindingsColumns" value="2" />
    
    <Property name="columnGuid_0" value="6B8DA074-3B5C-43BC-886F-0A2CDCE00B6F" />
    <Property name="columnPropertyId_0" value="100" />
    <Property name="columnValueOffset_0" value="8" />
    <Property name="columnStatusOffset_0" value="2" />
    <Property name="columnLengthOffset_0" value="4" />
    <Property name="columnStorageType_0" value="12" />

<<<<<<< HEAD
    <!--<Property name="columnGuid_0" value="B725F130-47EF-101A-A5F1-02608C9EEBAC" />
    <Property name="columnPropertyId_0" value="11" />
    <Property name="columnValueOffset_0" value="8" />
    <Property name="columnStatusOffset_0" value="2" />
    <Property name="columnLengthOffset_0" value="4" />
    <Property name="columnStorageType_0" value="12" />-->


    <!--<Property name="columnGuid_0" value="6B8DA074-3B5C-43BC-886F-0A2CDCE00B6F" />
    <Property name="columnPropertyId_0" value="100" />
    <Property name="columnValueOffset_0" value="8" />
    <Property name="columnStatusOffset_0" value="2" />
    <Property name="columnLengthOffset_0" value="4" />
    <Property name="columnStorageType_0" value="12" />-->
   
    <!-- VT_VARIANT-->
=======
>>>>>>> e77bb716
    <Property name="columnGuid_1" value="B725F130-47EF-101A-A5F1-02608C9EEBAC" />
    <Property name="columnPropertyId_1" value="2" />
    <Property name="columnValueOffset_1" value="32" />
    <Property name="columnStatusOffset_1" value="3" />
    <Property name="columnLengthOffset_1" value="56" />
    <Property name="columnStorageType_1" value="12" />
    
    <!-- GUID and Property that specifies Query Work Id-->
    <Property name="WorkIdPropertyGuid" value="49691C90-7E17-101A-A91C-08002B2ECDA9" />
    <Property name="WorkId" value="5" />
    <!-- Should be calculated on the basis of row layout-->
    <Property name="ClientBase" value="63513800" />
    <Property name="BufferSize" value="4096" />
    <Property name="RowsToTransfer" value="20" />
    <Property name="EType" value="1" />
  </Properties>
  <!-- The default profile name.-->
  <TestLog defaultprofile="Verbose">
    <Sinks>
    </Sinks>
    <Profiles>
    </Profiles>
  </TestLog>
</TestSite><|MERGE_RESOLUTION|>--- conflicted
+++ resolved
@@ -1,30 +1,34 @@
 ﻿<?xml version="1.0" encoding="utf-8"?>
 <TestSite xmlns="http://schemas.microsoft.com/windows/ProtocolsTest/2007/07/TestConfig" xmlns:xsi="http://www.w3.org/2001/XMLSchema-instance" xsi:schemaLocation="http://schemas.microsoft.com/windows/ProtocolsTest/2007/07/TestConfig http://schemas.microsoft.com/windows/ProtocolsTest/2007/07/TestConfig.xsd">
-  <Properties>   
+  <Properties>
+    <!-- IP/ Machine Name for the Beacon Logging-->
+    <Property name="ServerComputerName" value="sut" />
     <!-- Name of the Server Machine Under test-->
-    <Property name="ServerComputerName" value="sut" />
+    <Property name="SERVER_MACHINE_NAME" value="sut" />
     <!-- Name of the Domain Under test-->
     <Property name="DomainName" value="contoso.com" />
-    <!-- Name of the User name to access SUT-->
-    <Property name="UserName" value="Administrator" />
-    <!-- Password of User to access SUT-->
-    <Property name="Password" value="Password01!" />    
+    <!-- Password of user Under test-->
+    <Property name="Password" value="Password01!" />
     <!--Win2003,Win2008,Other-->
     <Property name="ServerOSVersion" value="Win7"/>
     <!-- Path of shared folder on server machine-->
-    <Property name="SharedPath" value="\\sut\Test" />    
+    <Property name="SharedPath" value="C:\Test\Data\Test" />
+    <!-- Name of the Client User name initiating the MS-WSP request messages-->
+    <Property name="CLIENT_USERNAME" value="Administrator" />
     <!-- Name of the Client Machine name initiating the MS-WSP request messages-->
-    <Property name="ClientComputerName" value="driver" />
+    <Property name="CLIENT_MACHINE_NAME" value="DRIVER" />
     <!-- Name of the Catalog to be searched-->
     <Property name="CatalogName" value="Windows\SystemIndex" />
     <!-- Name of the Language Locale of all query string and query text-->
     <Property name="LanguageLocale" value="EN" />
     <!--en-us -->
     <!-- Name of the Language Locale ID value of all query string and query text-->
-    <Property name="LCIDValue" value="1033" />
-    <!-- Specify the Machine Architecture of the Server Under Test Whether it is 64 bit or 32 bit-->
+    <Property name="LCID_VALUE" value="1033" />
+    <!-- Specify the Machine Architecture of the Server Under Test
+    Whether it is 64 bit or 32 bit-->
     <Property name="ServerOffset" value="64" />
-    <!-- Specify the Machine Architecture of the WSP Client Whether it is 64 bit or 32 bit-->
+    <!-- Specify the Machine Architecture of the WSP Client 
+    Whether it is 64 bit or 32 bit-->
     <Property name="ClientOffset" value="64" />
     <!-- Specify whether the Server Under Test is a Windows or Non-Windows Sever
     This is required for Windows Specific requirement validation-->
@@ -96,7 +100,9 @@
     HINT: SIZE around 40 is sufficient for retrieve values in fragments
     -->
     <Property name="CbChunk" value="38" />
-   
+    <!-- Properties that are unlikely to change-->
+    <Property name="TestName" value="MS-WSP Test" />
+    <Property name="FeatureName" value="Sample" />
     <!-- Configurable properties related to CPMConnectIn message -->
     <!-- 32 for 32-bit systems and 64 for 64-bit systems-->
     <!-- ConnectIn and Connect Out-->
@@ -124,25 +130,6 @@
     <Property name="columnLengthOffset_0" value="4" />
     <Property name="columnStorageType_0" value="12" />
 
-<<<<<<< HEAD
-    <!--<Property name="columnGuid_0" value="B725F130-47EF-101A-A5F1-02608C9EEBAC" />
-    <Property name="columnPropertyId_0" value="11" />
-    <Property name="columnValueOffset_0" value="8" />
-    <Property name="columnStatusOffset_0" value="2" />
-    <Property name="columnLengthOffset_0" value="4" />
-    <Property name="columnStorageType_0" value="12" />-->
-
-
-    <!--<Property name="columnGuid_0" value="6B8DA074-3B5C-43BC-886F-0A2CDCE00B6F" />
-    <Property name="columnPropertyId_0" value="100" />
-    <Property name="columnValueOffset_0" value="8" />
-    <Property name="columnStatusOffset_0" value="2" />
-    <Property name="columnLengthOffset_0" value="4" />
-    <Property name="columnStorageType_0" value="12" />-->
-   
-    <!-- VT_VARIANT-->
-=======
->>>>>>> e77bb716
     <Property name="columnGuid_1" value="B725F130-47EF-101A-A5F1-02608C9EEBAC" />
     <Property name="columnPropertyId_1" value="2" />
     <Property name="columnValueOffset_1" value="32" />
