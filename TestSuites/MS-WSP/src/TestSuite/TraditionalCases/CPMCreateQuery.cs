﻿// Copyright (c) Microsoft. All rights reserved.
// Licensed under the MIT license. See LICENSE file in the project root for full license information.

using System;
using System.Collections.Generic;
using System.Linq;
using System.Text;
using System.Threading.Tasks;
using Microsoft.Protocols.TestTools;
using Microsoft.VisualStudio.TestTools.UnitTesting;
using Microsoft.Protocols.TestTools.StackSdk.FileAccessService.WSP.Adapter;
using Microsoft.Protocols.TestTools.StackSdk.FileAccessService.WSP;

namespace Microsoft.Protocols.TestSuites.WspTS
{
    [TestClass]
    public partial class CPMCreateQueryTestCases : WspCommonTestBase
    {
        private WspAdapter wspAdapter;

        public enum ArgumentType
        {
            AllValid,
            ColumnSetAbsent,
            RestrictionArrayAbsent,
            PidMapperAbsent,
            AlternativeCMaxResultsValue
        }

        public enum SortingOrder
        {
            PhoneticOrder,
            StrokeCountOrder
        }

        private ArgumentType argumentType;

        #region Test Initialize and Cleanup
        [ClassInitialize()]
        public static void ClassInitialize(TestContext testContext)
        {
            TestClassBase.Initialize(testContext);
        }

        [ClassCleanup()]
        public static void ClassCleanup()
        {
            TestClassBase.Cleanup();
        }
        #endregion

        #region Test Case Initialize and Cleanup
        protected override void TestInitialize()
        {
            base.TestInitialize();
            wspAdapter = new WspAdapter();
            wspAdapter.Initialize(this.Site);

            wspAdapter.CPMConnectOutResponse += EnsureSuccessfulCPMConnectOut;
            wspAdapter.CPMSetBindingsInResponse += EnsureSuccessfulCPMSetBindingsOut;

            wspAdapter.CPMCreateQueryOutResponse += CPMCreateQueryOut;
            wspAdapter.CPMGetRowsOut += CPMGetRowsOut;
        }

        protected override void TestCleanup()
        {
            base.TestCleanup();
        }
        #endregion

        #region Test Cases

        [TestMethod]
        [TestCategory("BVT")]
        [TestCategory("CPMCreateQuery")]
        [Description("This test case is designed to test the basic functionality of CPMCreateQuery.")]
        public void BVT_CPMCreateQuery()
        {
            argumentType = ArgumentType.AllValid;
            Site.Log.Add(LogEntryKind.TestStep, "Client sends CPMConnectIn and expects success.");
            wspAdapter.CPMConnectInRequest();

            var columnSet = wspAdapter.builder.GetColumnSet(2);
            var restrictionArray = wspAdapter.builder.GetRestrictionArray(Site.Properties.Get("QueryText"), Site.Properties.Get("QueryPath"), WspConsts.System_Search_Contents);
            var pidMapper = new CPidMapper();
            pidMapper.aPropSpec = new CFullPropSpec[]
            {
                WspConsts.System_ItemName,
                WspConsts.System_ItemFolderNameDisplay,
                WspConsts.System_Search_Scope,
                WspConsts.System_FileName,
            };
            pidMapper.count = (UInt32)pidMapper.aPropSpec.Length;

            Site.Log.Add(LogEntryKind.TestStep, "Client sends CPMCreateQueryIn and expects success.");
            wspAdapter.CPMCreateQueryIn(columnSet, restrictionArray, null, null, new CRowsetProperties(), pidMapper, new CColumnGroupArray(), wspAdapter.builder.parameter.LCID_VALUE);

            Site.Log.Add(LogEntryKind.TestStep, "Client sends CPMSetBindingsIn and expects success.");
            wspAdapter.CPMSetBindingsIn(true, true);

            Site.Log.Add(LogEntryKind.TestStep, "Client sends CPMGetRowsIn and expects success.");
            wspAdapter.CPMGetRowsIn(true);
        }

        [TestMethod]
        [TestCategory("CPMCreateQuery")]
        [Description("This test case is designed to test CPMCreateQuery with a regular expression by searching file extension.")]
        public void CPMCreateQuery_FileExtension_RegularExpression()
        {
            argumentType = ArgumentType.AllValid;
            Site.Log.Add(LogEntryKind.TestStep, "Client sends CPMConnectIn and expects success.");
            wspAdapter.CPMConnectInRequest();

            var columnSet = wspAdapter.builder.GetColumnSet(2);
            CBaseStorageVariant searchSope = wspAdapter.builder.GetBaseStorageVariant(vType_Values.VT_LPWSTR, new VT_LPWSTR(Site.Properties.Get("QueryPath") + "Data/Test"));
            CBaseStorageVariant querytext = wspAdapter.builder.GetBaseStorageVariant(vType_Values.VT_LPWSTR, new VT_LPWSTR("|[.]doc*"));
            var restrictionArray = wspAdapter.builder.GetRestrictionArray(
                wspAdapter.builder.GetPropertyRestriction(_relop_Values.PREQ, WspConsts.System_Search_Scope, searchSope),
                wspAdapter.builder.GetPropertyRestriction(_relop_Values.PRRE, WspConsts.System_FileExtension, querytext));

            var pidMapper = new CPidMapper();
            pidMapper.aPropSpec = new CFullPropSpec[]
            {
                WspConsts.System_ItemName,
                WspConsts.System_ItemFolderNameDisplay,
                WspConsts.System_Search_Scope,
                WspConsts.System_FileName,
                WspConsts.System_FileExtension
            };
            pidMapper.count = (UInt32)pidMapper.aPropSpec.Length;

            Site.Log.Add(LogEntryKind.TestStep, "Client sends CPMCreateQueryIn with query \".doc\" and expects success.");
            wspAdapter.CPMCreateQueryIn(columnSet, restrictionArray, CreateSortSets(), null, new CRowsetProperties(), pidMapper, new CColumnGroupArray(), wspAdapter.builder.parameter.LCID_VALUE);

            Site.Log.Add(LogEntryKind.TestStep, "Client sends CPMSetBindingsIn and expects success.");
            wspAdapter.CPMSetBindingsIn(true, true);

            Site.Log.Add(LogEntryKind.TestStep, "Client sends CPMGetRowsIn and expects success.");
            wspAdapter.CPMGetRowsIn(out CPMGetRowsOut getRowsOut);


            Site.Assert.AreEqual((uint)4, getRowsOut._cRowsReturned, "The number of rows returned should be 4.");
            var fileNameList = new string[] { "test13.doc", "test15.docx", "test17.docx", "test127.doc" };
            for (int i = 0; i < 4; i++)
            {
                Site.Assert.AreEqual(fileNameList[i], getRowsOut.Rows[i].Columns[0].Data, $"The file name of Row {i} should be {fileNameList[i]}.");
            }
        }

        [TestMethod]
        [TestCategory("CPMCreateQuery")]
        [Description("This test case is designed to test CPMCreateQuery with an asterisk in the query.")]
        public void CPMCreateQuery_FileName_Wildcard_Asterisk()
        {
            argumentType = ArgumentType.AllValid;
            Site.Log.Add(LogEntryKind.TestStep, "Client sends CPMConnectIn and expects success.");
            wspAdapter.CPMConnectInRequest();

            var columnSet = wspAdapter.builder.GetColumnSet(2);
            CBaseStorageVariant searchSope = wspAdapter.builder.GetBaseStorageVariant(vType_Values.VT_LPWSTR, new VT_LPWSTR(Site.Properties.Get("QueryPath") + "Data/Test"));
            CBaseStorageVariant querytext = wspAdapter.builder.GetBaseStorageVariant(vType_Values.VT_LPWSTR, new VT_LPWSTR("test12*"));
            var restrictionArray = wspAdapter.builder.GetRestrictionArray(
                wspAdapter.builder.GetPropertyRestriction(_relop_Values.PREQ, WspConsts.System_Search_Scope, searchSope),
                wspAdapter.builder.GetPropertyRestriction(_relop_Values.PRRE, WspConsts.System_FileName, querytext));

            var pidMapper = new CPidMapper();
            pidMapper.aPropSpec = new CFullPropSpec[]
            {
                WspConsts.System_ItemName,
                WspConsts.System_ItemFolderNameDisplay,
                WspConsts.System_Search_Scope,
                WspConsts.System_FileName,
            };
            pidMapper.count = (UInt32)pidMapper.aPropSpec.Length;

            Site.Log.Add(LogEntryKind.TestStep, "Client sends CPMCreateQueryIn with query \"test12*\" and expects success.");
            wspAdapter.CPMCreateQueryIn(columnSet, restrictionArray, CreateSortSets(), null, new CRowsetProperties(), pidMapper, new CColumnGroupArray(), wspAdapter.builder.parameter.LCID_VALUE);

            Site.Log.Add(LogEntryKind.TestStep, "Client sends CPMSetBindingsIn and expects success.");
            wspAdapter.CPMSetBindingsIn(true, true);

            Site.Log.Add(LogEntryKind.TestStep, "Client sends CPMGetRowsIn and expects success.");
            wspAdapter.CPMGetRowsIn(out CPMGetRowsOut getRowsOut);

            Site.Assert.AreEqual((uint)5, getRowsOut._cRowsReturned, "The number of rows returned should be 5.");
            var fileNameList = new string[] { "test121.txt", "test122.txt", "test127.doc", "test128.txt", "test129.cpp" };
            for (int i = 0; i < 5; i++)
            {
                Site.Assert.AreEqual(fileNameList[i], getRowsOut.Rows[i].Columns[0].Data, $"The file name of Row {i} should be {fileNameList[i]}.");
            }
        }

        [TestMethod]
        [TestCategory("CPMCreateQuery")]
        [Description("This test case is designed to test CPMCreateQuery with a question mark in the query.")]
        public void CPMCreateQuery_FileName_Wildcard_QuestionMark()
        {
            argumentType = ArgumentType.AllValid;
            Site.Log.Add(LogEntryKind.TestStep, "Client sends CPMConnectIn and expects success.");
            wspAdapter.CPMConnectInRequest();

            var columnSet = wspAdapter.builder.GetColumnSet(2);
            CBaseStorageVariant searchSope = wspAdapter.builder.GetBaseStorageVariant(vType_Values.VT_LPWSTR, new VT_LPWSTR(Site.Properties.Get("QueryPath") + "Data/Test"));
            CBaseStorageVariant querytext = wspAdapter.builder.GetBaseStorageVariant(vType_Values.VT_LPWSTR, new VT_LPWSTR("test12?.txt"));
            var restrictionArray = wspAdapter.builder.GetRestrictionArray(
                wspAdapter.builder.GetPropertyRestriction(_relop_Values.PREQ, WspConsts.System_Search_Scope, searchSope),
                wspAdapter.builder.GetPropertyRestriction(_relop_Values.PRRE, WspConsts.System_FileName, querytext));

            var pidMapper = new CPidMapper();
            pidMapper.aPropSpec = new CFullPropSpec[]
            {
                WspConsts.System_ItemName,
                WspConsts.System_ItemFolderNameDisplay,
                WspConsts.System_Search_Scope,
                WspConsts.System_FileName,
            };
            pidMapper.count = (UInt32)pidMapper.aPropSpec.Length;

            Site.Log.Add(LogEntryKind.TestStep, "Client sends CPMCreateQueryIn with query \"test12?.txt\" and expects success.");
            wspAdapter.CPMCreateQueryIn(columnSet, restrictionArray, CreateSortSets(), null, new CRowsetProperties(), pidMapper, new CColumnGroupArray(), wspAdapter.builder.parameter.LCID_VALUE);

            Site.Log.Add(LogEntryKind.TestStep, "Client sends CPMSetBindingsIn and expects success.");
            wspAdapter.CPMSetBindingsIn(true, true);

            Site.Log.Add(LogEntryKind.TestStep, "Client sends CPMGetRowsIn and expects success.");
            wspAdapter.CPMGetRowsIn(out CPMGetRowsOut getRowsOut);

            Site.Assert.AreEqual((uint)3, getRowsOut._cRowsReturned, "The number of rows returned should be 3.");
            var fileNameList = new string[] { "test121.txt", "test122.txt", "test128.txt"};
            for (int i = 0; i < 3; i++)
            {
                Site.Assert.AreEqual(fileNameList[i], getRowsOut.Rows[i].Columns[0].Data, $"The file name of Row {i} should be {fileNameList[i]}.");
            }
        }

        [TestMethod]
        [TestCategory("CPMCreateQuery")]
        [Description("This test case is designed to test CPMCreateQuery with a not-equal comparison.")]
        public void CPMCreateQuery_FileName_NotEqual()
        {
            argumentType = ArgumentType.AllValid;
            Site.Log.Add(LogEntryKind.TestStep, "Client sends CPMConnectIn and expects success.");
            wspAdapter.CPMConnectInRequest();

            var columnSet = wspAdapter.builder.GetColumnSet(2);
            CBaseStorageVariant searchSope = wspAdapter.builder.GetBaseStorageVariant(vType_Values.VT_LPWSTR, new VT_LPWSTR(Site.Properties.Get("QueryPath") + "Data/CreateQuery_FileNameNotEqual"));
            CBaseStorageVariant querytext = wspAdapter.builder.GetBaseStorageVariant(vType_Values.VT_LPWSTR, new VT_LPWSTR("test"));
            var restrictionArray = wspAdapter.builder.GetRestrictionArray(
                wspAdapter.builder.GetPropertyRestriction(_relop_Values.PREQ, WspConsts.System_Search_Scope, searchSope),
                wspAdapter.builder.GetPropertyRestriction(_relop_Values.PRNE, WspConsts.System_FileName, querytext));

            var pidMapper = new CPidMapper();
            pidMapper.aPropSpec = new CFullPropSpec[]
            {
                WspConsts.System_ItemName,
                WspConsts.System_ItemFolderNameDisplay,
                WspConsts.System_Search_Scope,
                WspConsts.System_FileName,
            };
            pidMapper.count = (UInt32)pidMapper.aPropSpec.Length;

            Site.Log.Add(LogEntryKind.TestStep, "Client sends CPMCreateQueryIn with a not-equal query \"test\" and expects success.");
            wspAdapter.CPMCreateQueryIn(columnSet, restrictionArray, CreateSortSets(), null, new CRowsetProperties(), pidMapper, new CColumnGroupArray(), wspAdapter.builder.parameter.LCID_VALUE);

            Site.Log.Add(LogEntryKind.TestStep, "Client sends CPMSetBindingsIn and expects success.");
            wspAdapter.CPMSetBindingsIn(true, true);

            Site.Log.Add(LogEntryKind.TestStep, "Client sends CPMGetRowsIn and expects success.");
            wspAdapter.CPMGetRowsIn(out CPMGetRowsOut getRowsOut);

            Site.Assert.AreEqual((uint)2, getRowsOut._cRowsReturned, "The number of rows returned should be 2.");
            var fileNameList = new string[] { "1", "2"};
            for (int i = 0; i < 2; i++)
            {
                Site.Assert.AreEqual(fileNameList[i], getRowsOut.Rows[i].Columns[0].Data, $"The file name of Row {i} should be {fileNameList[i]}.");
            }
        }

        [TestMethod]
        [TestCategory("CPMCreateQuery")]
        [Description("This test case is designed to test CPMCreateQuery by querying file size with a greater-than comparison.")]
        public void CPMCreateQuery_Size_GreaterThan()
        {
            argumentType = ArgumentType.AllValid;
            Site.Log.Add(LogEntryKind.TestStep, "Client sends CPMConnectIn and expects success.");
            wspAdapter.CPMConnectInRequest();

            var columnSet = wspAdapter.builder.GetColumnSet(2);
            CBaseStorageVariant searchSope = wspAdapter.builder.GetBaseStorageVariant(vType_Values.VT_LPWSTR, new VT_LPWSTR(Site.Properties.Get("QueryPath") + "Data/CreateQuery_Size"));
            CBaseStorageVariant size = wspAdapter.builder.GetBaseStorageVariant(vType_Values.VT_INT, 2000);
            var restrictionArray = wspAdapter.builder.GetRestrictionArray(
                wspAdapter.builder.GetPropertyRestriction(_relop_Values.PREQ, WspConsts.System_Search_Scope, searchSope),
                wspAdapter.builder.GetPropertyRestriction(_relop_Values.PRGT, WspConsts.System_Size, size));

            var pidMapper = new CPidMapper();
            pidMapper.aPropSpec = new CFullPropSpec[]
            {
                WspConsts.System_ItemName,
                WspConsts.System_ItemFolderNameDisplay,
                WspConsts.System_Search_Scope,
                WspConsts.System_Size
            };
            pidMapper.count = (UInt32)pidMapper.aPropSpec.Length;

            Site.Log.Add(LogEntryKind.TestStep, "Client sends CPMCreateQueryIn to query the files with size greater than 2000 bytes and expects success.");
            wspAdapter.CPMCreateQueryIn(columnSet, restrictionArray, null, null, new CRowsetProperties(), pidMapper, new CColumnGroupArray(), wspAdapter.builder.parameter.LCID_VALUE);

            Site.Log.Add(LogEntryKind.TestStep, "Client sends CPMSetBindingsIn and expects success.");
            wspAdapter.CPMSetBindingsIn(true, true);

            Site.Log.Add(LogEntryKind.TestStep, "Client sends CPMGetRowsIn and expects success.");
            wspAdapter.CPMGetRowsIn(out CPMGetRowsOut getRowsOut);

            Site.Assert.AreEqual((uint)1, getRowsOut._cRowsReturned, "The number of row returned should be 1.");
            Site.Assert.AreEqual("test132.txt", getRowsOut.Rows[0].Columns[0].Data.ToString().ToLower(), "The file name should be test132.txt.");
        }

        [TestMethod]
        [TestCategory("CPMCreateQuery")]
        [Description("This test case is designed to test CPMCreateQuery by querying file size with a greater-than or equal-to comparison.")]
        public void CPMCreateQuery_Size_GreaterThanOrEqualTo()
        {
            argumentType = ArgumentType.AllValid;
            Site.Log.Add(LogEntryKind.TestStep, "Client sends CPMConnectIn and expects success.");
            wspAdapter.CPMConnectInRequest();

            var columnSet = wspAdapter.builder.GetColumnSet(2);
            CBaseStorageVariant searchSope = wspAdapter.builder.GetBaseStorageVariant(vType_Values.VT_LPWSTR, new VT_LPWSTR(Site.Properties.Get("QueryPath") + "Data/CreateQuery_Size"));
            CBaseStorageVariant size = wspAdapter.builder.GetBaseStorageVariant(vType_Values.VT_INT, 1124);
            var restrictionArray = wspAdapter.builder.GetRestrictionArray(
                wspAdapter.builder.GetPropertyRestriction(_relop_Values.PREQ, WspConsts.System_Search_Scope, searchSope),
                wspAdapter.builder.GetPropertyRestriction(_relop_Values.PRGE, WspConsts.System_Size, size));

            var pidMapper = new CPidMapper();
            pidMapper.aPropSpec = new CFullPropSpec[]
            {
                WspConsts.System_ItemName,
                WspConsts.System_ItemFolderNameDisplay,
                WspConsts.System_Search_Scope,
                WspConsts.System_Size
            };
            pidMapper.count = (UInt32)pidMapper.aPropSpec.Length;

            Site.Log.Add(LogEntryKind.TestStep, "Client sends CPMCreateQueryIn to query the files with size greater than or equal to 1124 bytes and expects success.");
            wspAdapter.CPMCreateQueryIn(columnSet, restrictionArray, CreateSortSets(), null, new CRowsetProperties(), pidMapper, new CColumnGroupArray(), wspAdapter.builder.parameter.LCID_VALUE);

            Site.Log.Add(LogEntryKind.TestStep, "Client sends CPMSetBindingsIn and expects success.");
            wspAdapter.CPMSetBindingsIn(true, true);

            Site.Log.Add(LogEntryKind.TestStep, "Client sends CPMGetRowsIn and expects success.");
            wspAdapter.CPMGetRowsIn(out CPMGetRowsOut getRowsOut);

            Site.Assert.AreEqual((uint)2, getRowsOut._cRowsReturned, "The number of rows returned should be 2.");
            var fileNameList = new string[] { "test1.txt", "test132.txt" };
            for (int i = 0; i < 2; i++)
            {
                Site.Assert.AreEqual(fileNameList[i], getRowsOut.Rows[i].Columns[0].Data, $"The file name of Row {i} should be {fileNameList[i]}.");
            }
        }

        [TestMethod]
        [TestCategory("CPMCreateQuery")]
        [Description("This test case is designed to test CPMCreateQuery by querying file size with a less-than comparison.")]
        public void CPMCreateQuery_Size_LessThan()
        {
            argumentType = ArgumentType.AllValid;
            Site.Log.Add(LogEntryKind.TestStep, "Client sends CPMConnectIn and expects success.");
            wspAdapter.CPMConnectInRequest();

            var columnSet = wspAdapter.builder.GetColumnSet(2);
            CBaseStorageVariant searchSope = wspAdapter.builder.GetBaseStorageVariant(vType_Values.VT_LPWSTR, new VT_LPWSTR(Site.Properties.Get("QueryPath") + "Data/CreateQuery_Size"));
            CBaseStorageVariant size = wspAdapter.builder.GetBaseStorageVariant(vType_Values.VT_INT, 2000);
            var restrictionArray = wspAdapter.builder.GetRestrictionArray(
                wspAdapter.builder.GetPropertyRestriction(_relop_Values.PREQ, WspConsts.System_Search_Scope, searchSope),
                wspAdapter.builder.GetPropertyRestriction(_relop_Values.PRLT, WspConsts.System_Size, size));

            var pidMapper = new CPidMapper();
            pidMapper.aPropSpec = new CFullPropSpec[]
            {
                WspConsts.System_ItemName,
                WspConsts.System_ItemFolderNameDisplay,
                WspConsts.System_Search_Scope,
                WspConsts.System_Size
            };
            pidMapper.count = (UInt32)pidMapper.aPropSpec.Length;

            Site.Log.Add(LogEntryKind.TestStep, "Client sends CPMCreateQueryIn and expects success.");
            wspAdapter.CPMCreateQueryIn(columnSet, restrictionArray, CreateSortSets(), null, new CRowsetProperties(), pidMapper, new CColumnGroupArray(), wspAdapter.builder.parameter.LCID_VALUE);

            Site.Log.Add(LogEntryKind.TestStep, "Client sends CPMSetBindingsIn and expects success.");
            wspAdapter.CPMSetBindingsIn(true, true);

            Site.Log.Add(LogEntryKind.TestStep, "Client sends CPMGetRowsIn and expects success.");
            wspAdapter.CPMGetRowsIn(out CPMGetRowsOut getRowsOut);

            Site.Assert.AreEqual((uint)2, getRowsOut._cRowsReturned, "The number of row returned should be 2.");
            var fileNameList = new string[] { "test1.txt", "test27.txt" };
            for (int i = 0; i < 2; i++)
            {
                Site.Assert.AreEqual(fileNameList[i], getRowsOut.Rows[i].Columns[0].Data, $"The file name of Row {i} should be {fileNameList[i]}.");
            }
        }

        [TestMethod]
        [TestCategory("CPMCreateQuery")]
        [Description("This test case is designed to test CPMCreateQuery by querying file size with a less-than or equal-to comparison.")]
        public void CPMCreateQuery_Size_LessThanOrEqualTo()
        {
            argumentType = ArgumentType.AllValid;
            Site.Log.Add(LogEntryKind.TestStep, "Client sends CPMConnectIn and expects success.");
            wspAdapter.CPMConnectInRequest();

            var columnSet = wspAdapter.builder.GetColumnSet(2);
            CBaseStorageVariant searchSope = wspAdapter.builder.GetBaseStorageVariant(vType_Values.VT_LPWSTR, new VT_LPWSTR(Site.Properties.Get("QueryPath") + "Data/CreateQuery_Size"));
            CBaseStorageVariant size = wspAdapter.builder.GetBaseStorageVariant(vType_Values.VT_INT, 1124);
            var restrictionArray = wspAdapter.builder.GetRestrictionArray(
                wspAdapter.builder.GetPropertyRestriction(_relop_Values.PREQ, WspConsts.System_Search_Scope, searchSope),
                wspAdapter.builder.GetPropertyRestriction(_relop_Values.PRLE, WspConsts.System_Size, size));

            var pidMapper = new CPidMapper();
            pidMapper.aPropSpec = new CFullPropSpec[]
            {
                WspConsts.System_ItemName,
                WspConsts.System_ItemFolderNameDisplay,
                WspConsts.System_Search_Scope,
                WspConsts.System_Size
            };
            pidMapper.count = (UInt32)pidMapper.aPropSpec.Length;

            Site.Log.Add(LogEntryKind.TestStep, "Client sends CPMCreateQueryIn and expects success.");
            wspAdapter.CPMCreateQueryIn(columnSet, restrictionArray, CreateSortSets(), null, new CRowsetProperties(), pidMapper, new CColumnGroupArray(), wspAdapter.builder.parameter.LCID_VALUE);

            Site.Log.Add(LogEntryKind.TestStep, "Client sends CPMSetBindingsIn and expects success.");
            wspAdapter.CPMSetBindingsIn(true, true);

            Site.Log.Add(LogEntryKind.TestStep, "Client sends CPMGetRowsIn and expects success.");
            wspAdapter.CPMGetRowsIn(out CPMGetRowsOut getRowsOut);

            Site.Assert.AreEqual((uint)2, getRowsOut._cRowsReturned, "The number of row returned should be 2.");
            var fileNameList = new string[] { "test1.txt", "test27.txt" };
            for (int i = 0; i < 2; i++)
            {
                Site.Assert.AreEqual(fileNameList[i], getRowsOut.Rows[i].Columns[0].Data, $"The file name of Row {i} should be {fileNameList[i]}.");
            }
        }

        [TestMethod]
        [TestCategory("CPMCreateQuery")]
        [Description("This test case is designed to verify the server response if no ColumnSet is sent in CPMCreateQueryIn.")]
        public void CPMCreateQuery_ColumnSetAbsent()
        {
            Site.Log.Add(LogEntryKind.TestStep, "Client sends CPMConnectIn and expects success.");
            wspAdapter.CPMConnectInRequest();

            var restrictionArray = wspAdapter.builder.GetRestrictionArray(Site.Properties.Get("QueryText"), Site.Properties.Get("QueryPath"), WspConsts.System_Search_Contents);

            var pidMapper = new CPidMapper();
            pidMapper.aPropSpec = new CFullPropSpec[]
            {
                WspConsts.System_ItemName,
                WspConsts.System_ItemFolderNameDisplay,
                WspConsts.System_Search_Scope,
                WspConsts.System_Search_Contents,
            };

            Site.Log.Add(LogEntryKind.TestStep, "Client sends CPMCreateQueryIn without ColumnSet.");
            argumentType = ArgumentType.ColumnSetAbsent;
            wspAdapter.CPMCreateQueryIn(null, restrictionArray, null, new CCategorizationSet(), new CRowsetProperties(), pidMapper, new CColumnGroupArray(), wspAdapter.builder.parameter.LCID_VALUE);
        }

        [TestMethod]
        [TestCategory("CPMCreateQuery")]
        [Description("This test case is designed to verify the server response if no RestrictionArray is sent in CPMCreateQueryIn.")]
        public void CPMCreateQuery_RestrictionArrayAbsent()
        {
            Site.Log.Add(LogEntryKind.TestStep, "Client sends CPMConnectIn and expects success.");
            wspAdapter.CPMConnectInRequest();

            var columnSet = wspAdapter.builder.GetColumnSet(2);
            var pidMapper = new CPidMapper();
            pidMapper.aPropSpec = new CFullPropSpec[]
            {
                WspConsts.System_ItemName,
                WspConsts.System_ItemFolderNameDisplay,
                WspConsts.System_Search_Scope,
                WspConsts.System_Search_Contents,
            };

            Site.Log.Add(LogEntryKind.TestStep, "Client sends CPMCreateQueryIn without RestrictionArray.");
            argumentType = ArgumentType.RestrictionArrayAbsent;
            wspAdapter.CPMCreateQueryIn(columnSet, null, null, new CCategorizationSet(), new CRowsetProperties(), pidMapper, new CColumnGroupArray(), wspAdapter.builder.parameter.LCID_VALUE);
        }

        [TestMethod]
        [TestCategory("CPMCreateQuery")]
        [Description("This test case is designed to verify the server response if no PidMapper is sent in CPMCreateQueryIn.")]
        public void CPMCreateQuery_PidMapperAbsent()
        {
            argumentType = ArgumentType.AllValid;
            Site.Log.Add(LogEntryKind.TestStep, "Client sends CPMConnectIn and expects success.");
            wspAdapter.CPMConnectInRequest();

            Site.Log.Add(LogEntryKind.TestStep, "Client sends CPMCreateQueryIn without PidMapper.");

            var columnSet = wspAdapter.builder.GetColumnSet(2);

            var restrictionArray = wspAdapter.builder.GetRestrictionArray(Site.Properties.Get("QueryText"), Site.Properties.Get("QueryPath"), WspConsts.System_FileName);

            argumentType = ArgumentType.PidMapperAbsent;
            wspAdapter.CPMCreateQueryIn(columnSet, restrictionArray, null, new CCategorizationSet(), new CRowsetProperties(), new CPidMapper(), new CColumnGroupArray(), wspAdapter.builder.parameter.LCID_VALUE);
        }

        [TestMethod]
        [TestCategory("BVT")]
        [TestCategory("CPMCreateQuery")]
        [Description("This test case is designed to test if image info can be retrieved by CPMCreateQuery.")]
        public void BVT_CPMCreateQuery_QueryImage()
        {
            argumentType = ArgumentType.AllValid;
            Site.Log.Add(LogEntryKind.TestStep, "Client sends CPMConnectIn and expects success.");
            wspAdapter.CPMConnectInRequest();

            var columnSet = wspAdapter.builder.GetColumnSet(2);
            var restrictionArray = wspAdapter.builder.GetRestrictionArray("*.png", Site.Properties.Get("QueryPath"), WspConsts.System_FileName);
            var pidMapper = new CPidMapper();
            pidMapper.aPropSpec = new CFullPropSpec[]
            {
                WspConsts.System_ItemName,
                WspConsts.System_Image_HorizontalSize,
                WspConsts.System_Search_Scope,
                WspConsts.System_FileName,
            };
            pidMapper.count = (UInt32)pidMapper.aPropSpec.Length;

            Site.Log.Add(LogEntryKind.TestStep, "Client sends CPMCreateQueryIn and expects success.");
            wspAdapter.CPMCreateQueryIn(columnSet, restrictionArray, null, null, new CRowsetProperties(), pidMapper, new CColumnGroupArray(), wspAdapter.builder.parameter.LCID_VALUE);

            var columns = new CTableColumn[]
            {
                wspAdapter.builder.GetTableColumn(WspConsts.System_ItemName, vType_Values.VT_VARIANT),
                wspAdapter.builder.GetTableColumn(WspConsts.System_Image_HorizontalSize, vType_Values.VT_VARIANT)
            };

            Site.Log.Add(LogEntryKind.TestStep, "Client sends CPMSetBindingsIn and expects success.");
            wspAdapter.CPMSetBindingsIn(columns);

            Site.Log.Add(LogEntryKind.TestStep, "Client sends CPMGetRowsIn and expects success.");
            argumentType = ArgumentType.AllValid;
            wspAdapter.CPMGetRowsIn(out CPMGetRowsOut getRowsOut);

            Site.Assert.AreEqual((uint)1, getRowsOut._cRowsReturned, "The number of image file should be 1.");
            Site.Assert.AreEqual("test.png", getRowsOut.Rows[0].Columns[0].Data, "The name of the image file should be test.png.");
            Site.Assert.AreEqual(1279, Convert.ToInt32(getRowsOut.Rows[0].Columns[1].Data), "The HorizontalSize of the image file should be 1279.");
        }

        [TestMethod]
        [TestCategory("BVT")]
        [TestCategory("CPMCreateQuery")]
        [Description("This test case is designed to test if the create date of the file can be retrieved by CPMCreateQuery.")]
        public void BVT_CPMCreateQuery_QueryDateCreated()
        {
            argumentType = ArgumentType.AllValid;
            Site.Log.Add(LogEntryKind.TestStep, "Client sends CPMConnectIn and expects success.");
            wspAdapter.CPMConnectInRequest();

            var columnSet = wspAdapter.builder.GetColumnSet(2);
            var restrictionArray = wspAdapter.builder.GetRestrictionArray("test106.txt", Site.Properties.Get("QueryPath"), WspConsts.System_FileName);
            var pidMapper = new CPidMapper();
            pidMapper.aPropSpec = new CFullPropSpec[]
            {
                WspConsts.System_ItemName,
                WspConsts.System_DateCreated,
                WspConsts.System_Search_Scope,
                WspConsts.System_FileName,
            };
            pidMapper.count = (UInt32)pidMapper.aPropSpec.Length;

            Site.Log.Add(LogEntryKind.TestStep, "Client sends CPMCreateQueryIn and expects success.");
            wspAdapter.CPMCreateQueryIn(columnSet, restrictionArray, null, null, new CRowsetProperties(), pidMapper, new CColumnGroupArray(), wspAdapter.builder.parameter.LCID_VALUE);

            var columns = new CTableColumn[]
            {
                wspAdapter.builder.GetTableColumn(WspConsts.System_ItemName, vType_Values.VT_VARIANT),
                wspAdapter.builder.GetTableColumn(WspConsts.System_DateCreated, vType_Values.VT_VARIANT)
            };

            Site.Log.Add(LogEntryKind.TestStep, "Client sends CPMSetBindingsIn and expects success.");
            wspAdapter.CPMSetBindingsIn(columns);

            Site.Log.Add(LogEntryKind.TestStep, "Client sends CPMGetRowsIn and expects success.");
            argumentType = ArgumentType.AllValid;
            wspAdapter.CPMGetRowsIn(out CPMGetRowsOut getRowsOut);

            Site.Assert.AreEqual((uint)1, getRowsOut._cRowsReturned, "The number of row returned should be 1.");
            Site.Assert.AreEqual("test106.txt", getRowsOut.Rows[0].Columns[0].Data.ToString().ToLower(), "The file name should be test106.txt.");
            Site.Assert.IsTrue(getRowsOut.Rows[0].Columns[1].Data is DateTime, "The second column of the row should be in DateTime format.");
            Site.Log.Add(LogEntryKind.Debug, "The create date is {0}", getRowsOut.Rows[0].Columns[1].Data);
        }


        [TestMethod]
        [TestCategory("BVT")]
        [TestCategory("CPMCreateQuery")]
        [Description("This test case is designed to test if the size of the files can be retrieved in ascend order by CPMCreateQuery.")]
        public void BVT_CPMCreateQuery_SortAscend()
        {
            CPMCreateQuery_Sort(ascend: true);
        }

        [TestMethod]
        [TestCategory("BVT")]
        [TestCategory("CPMCreateQuery")]
        [Description("This test case is designed to test if the size of the files can be retrieved in descend order by CPMCreateQuery.")]
        public void BVT_CPMCreateQuery_SortDescend()
        {
            CPMCreateQuery_Sort(ascend: false);
        }

        [TestMethod]
        [TestCategory("BVT")]
        [TestCategory("CPMCreateQuery")]
        [Description("This test case is designed to test if the author of the files can be retrieved and ordered in Chinese phonetic order by CPMCreateQuery.")]
        public void BVT_CPMCreateQuery_SortLCID2052()
        {
            CPMCreateQuery_SortByAuthorsWithLCID(SortingOrder.PhoneticOrder);
        }

<<<<<<< HEAD
        /// <summary>
        /// Construct a default SortSet
        /// </summary>
        private CInGroupSortAggregSets CreateSortSets()
        {
            CInGroupSortAggregSets inGroupSortAggregSets = new CInGroupSortAggregSets();
            inGroupSortAggregSets.cCount = 1;
            inGroupSortAggregSets.SortSets = new CSortSet[1];
            inGroupSortAggregSets.SortSets[0].count = 1;
            inGroupSortAggregSets.SortSets[0].sortArray = new CSort[1];
            inGroupSortAggregSets.SortSets[0].sortArray[0].dwOrder = dwOrder_Values.QUERY_SORTASCEND;
            inGroupSortAggregSets.SortSets[0].sortArray[0].pidColumn = 0; // Sort by the first column.
            inGroupSortAggregSets.SortSets[0].sortArray[0].locale = wspAdapter.builder.parameter.LCID_VALUE;

            return inGroupSortAggregSets;
        }
=======
        [TestMethod]
        [TestCategory("BVT")]
        [TestCategory("CPMCreateQuery")]
        [Description("This test case is designed to test if the author of the files can be retrieved and ordered in Chinese stroke count order by CPMCreateQuery.")]
        public void BVT_CPMCreateQuery_SortLCID133124()
        {
            CPMCreateQuery_SortByAuthorsWithLCID(SortingOrder.StrokeCountOrder);
        }

        #endregion
>>>>>>> 5e13581b

        private void CPMCreateQuery_Sort(bool ascend)
        {
            argumentType = ArgumentType.AllValid;
            Site.Log.Add(LogEntryKind.TestStep, "Client sends CPMConnectIn and expects success.");
            wspAdapter.CPMConnectInRequest();

            var columnSet = wspAdapter.builder.GetColumnSet(2);
            var restrictionArray = wspAdapter.builder.GetRestrictionArray("*.txt", Site.Properties.Get("QueryPath") + "Data/CreateQuery_Size", WspConsts.System_FileName);
            var pidMapper = new CPidMapper();
            pidMapper.aPropSpec = new CFullPropSpec[]
            {
                WspConsts.System_ItemName,
                WspConsts.System_Size,
                WspConsts.System_Search_Scope,
                WspConsts.System_FileName,
            };
            pidMapper.count = (UInt32)pidMapper.aPropSpec.Length;

            CInGroupSortAggregSets inGroupSortAggregSets = new CInGroupSortAggregSets();
            inGroupSortAggregSets.cCount = 1;
            inGroupSortAggregSets.SortSets = new CSortSet[1];
            inGroupSortAggregSets.SortSets[0].count = 1;
            inGroupSortAggregSets.SortSets[0].sortArray = new CSort[1];
            inGroupSortAggregSets.SortSets[0].sortArray[0].dwOrder = ascend ? dwOrder_Values.QUERY_SORTASCEND : dwOrder_Values.QUERY_DESCEND;
            inGroupSortAggregSets.SortSets[0].sortArray[0].pidColumn = 1; // Sort by Size.

            Site.Log.Add(LogEntryKind.TestStep, "Client sends CPMCreateQueryIn and expects success.");
            wspAdapter.CPMCreateQueryIn(columnSet, restrictionArray, inGroupSortAggregSets, null, new CRowsetProperties(), pidMapper, new CColumnGroupArray(), wspAdapter.builder.parameter.LCID_VALUE);

            var columns = new CTableColumn[]
            {
                wspAdapter.builder.GetTableColumn(WspConsts.System_ItemName, vType_Values.VT_VARIANT),
                wspAdapter.builder.GetTableColumn(WspConsts.System_Size, vType_Values.VT_VARIANT)
            };

            Site.Log.Add(LogEntryKind.TestStep, "Client sends CPMSetBindingsIn and expects success.");
            wspAdapter.CPMSetBindingsIn(columns);

            Site.Log.Add(LogEntryKind.TestStep, "Client sends CPMGetRowsIn and expects success.");
            argumentType = ArgumentType.AllValid;
            wspAdapter.CPMGetRowsIn(out CPMGetRowsOut getRowsOut);

            Site.Assert.AreEqual((uint)3, getRowsOut._cRowsReturned, "Number of rows returned should be 3.");

            string[] fileNameList = null;
            int[] sizeList = null;
            if (ascend)
            {
                fileNameList = new string[] { "test27.txt", "test1.txt", "test132.txt" };
                sizeList = new int[] { 30, 1124, 3868 };
            }
            else
            {
                fileNameList = new string[] { "test132.txt", "test1.txt", "test27.txt" };
                sizeList = new int[] { 3868, 1124, 30 };
            }

            for (int i = 0; i < 3; i++)
            {
                Site.Assert.AreEqual(fileNameList[i], getRowsOut.Rows[i].Columns[0].Data, "The index {0} file in {1} order should be {2}.", i, ascend? "Ascend" : "Descend", fileNameList[i]);
                Site.Assert.AreEqual(sizeList[i], Convert.ToInt32(getRowsOut.Rows[i].Columns[1].Data), "The size of {0} should be {1} bytes.", fileNameList[i], sizeList[i]);
            }
        }

        private void CPMCreateQuery_SortByAuthorsWithLCID(SortingOrder order)
        {
            argumentType = ArgumentType.AllValid;
            var sortingLCID = GetLCIDValueBySortingOrder(order);
            Site.Log.Add(LogEntryKind.TestStep, "Client sends CPMConnectIn and expects success.");
            wspAdapter.CPMConnectInRequest();

            var columnSet = wspAdapter.builder.GetColumnSet(2);
            var restrictionArray = wspAdapter.builder.GetRestrictionArray("*.doc", Site.Properties.Get("QueryPath") + "Data/CreateQuery_Locale", WspConsts.System_FileName);
            var pidMapper = new CPidMapper();
            pidMapper.aPropSpec = new CFullPropSpec[]
            {
                WspConsts.System_ItemName,
                WspConsts.System_Author,
                WspConsts.System_Search_Scope,
                WspConsts.System_FileName
            };
            pidMapper.count = (UInt32)pidMapper.aPropSpec.Length;

            CInGroupSortAggregSets inGroupSortAggregSets = new CInGroupSortAggregSets();
            inGroupSortAggregSets.cCount = 1;
            inGroupSortAggregSets.SortSets = new CSortSet[1];
            inGroupSortAggregSets.SortSets[0].count = 1;
            inGroupSortAggregSets.SortSets[0].sortArray = new CSort[1];
            inGroupSortAggregSets.SortSets[0].sortArray[0].dwOrder = dwOrder_Values.QUERY_SORTASCEND;
            inGroupSortAggregSets.SortSets[0].sortArray[0].pidColumn = 1; // Sort by author.
            inGroupSortAggregSets.SortSets[0].sortArray[0].locale = sortingLCID; // Sort Chinese textual values by phonetic order (2052), stroke count order (133124) or other orders.

            Site.Log.Add(LogEntryKind.TestStep, "Client sends CPMCreateQueryIn and expects success.");
            wspAdapter.CPMCreateQueryIn(columnSet, restrictionArray, inGroupSortAggregSets, null, new CRowsetProperties(), pidMapper, new CColumnGroupArray(), wspAdapter.builder.parameter.LCID_VALUE);

            var columns = new CTableColumn[]
            {
                wspAdapter.builder.GetTableColumn(WspConsts.System_ItemName, vType_Values.VT_VARIANT),
                wspAdapter.builder.GetTableColumn(WspConsts.System_Author, vType_Values.VT_VARIANT)
            };

            Site.Log.Add(LogEntryKind.TestStep, "Client sends CPMSetBindingsIn and expects success.");
            wspAdapter.CPMSetBindingsIn(columns);

            Site.Log.Add(LogEntryKind.TestStep, "Client sends CPMGetRowsIn and expects success.");
            argumentType = ArgumentType.AllValid;
            wspAdapter.CPMGetRowsIn(out CPMGetRowsOut getRowsOut);

            Site.Assert.AreEqual(6U, getRowsOut._cRowsReturned, "Number of rows returned should be 6.");

            string[] fileNameList = null;
            string[] authorList = null;
            if (order is SortingOrder.PhoneticOrder)
            {
                fileNameList = new string[] { "locale6.doc", "locale5.doc", "locale2.doc", "locale4.doc", "locale1.doc", "locale3.doc" };
                authorList = new string[]
                {
                    "ABC",
                    "东南西",
                    "甲乙丙",
                    "水火木",
                    "一二三",
                    "子丑寅"
                };
            }
            else if (order is SortingOrder.StrokeCountOrder)
            {
                fileNameList = new string[] { "locale6.doc", "locale1.doc", "locale3.doc", "locale4.doc", "locale5.doc", "locale2.doc" };
                authorList = new string[]
                {
                    "ABC",
                    "一二三",
                    "子丑寅",
                    "水火木",
                    "东南西",
                    "甲乙丙"
                };
            }

            for (int i = 0; i < 6; i++)
            {
                Site.Assert.AreEqual(fileNameList[i], getRowsOut.Rows[i].Columns[0].Data, $"The index {i} file in Ascend order should be {fileNameList[i]}.");
                Site.Assert.AreEqual(authorList[i], (getRowsOut.Rows[i].Columns[1].Data as string[])[0], $"The author of {fileNameList[i]} should be {authorList[i]}.");
            }
        }

        private void CPMCreateQueryOut(uint errorCode)
        {
            switch (argumentType)
            {
                case ArgumentType.AllValid:
                    Site.Assert.AreEqual((uint)WspErrorCode.SUCCESS, errorCode, "CPMCreateQueryOut should return SUCCESS if everything is valid.");
                    break;
                case ArgumentType.ColumnSetAbsent:
                    Site.Assert.AreEqual((uint)WspErrorCode.ERROR_INVALID_PARAMETER, errorCode, "CPMCreateQueryOut should return ERROR_INVALID_PARAMETER if no ColumnSet is sent in CPMCreateQueryIn.");
                    break;
                case ArgumentType.RestrictionArrayAbsent:
                    Site.Assert.AreEqual((uint)WspErrorCode.ERROR_INVALID_PARAMETER, errorCode, "CPMCreateQueryOut should return ERROR_INVALID_PARAMETER if no RestrictionArray is sent in CPMCreateQueryIn.");
                    break;
                case ArgumentType.PidMapperAbsent:
                    Site.Assert.AreEqual((uint)WspErrorCode.ERROR_INVALID_PARAMETER, errorCode, "CPMCreateQueryOut should return ERROR_INVALID_PARAMETER if no PidMapper is sent in CPMCreateQueryIn.");
                    break;
            }
        }

        private void CPMGetRowsOut(uint errorCode)
        {
            switch (argumentType)
            {
                case ArgumentType.AllValid:
                    bool succeed = errorCode == (uint)WspErrorCode.SUCCESS || errorCode == (uint)WspErrorCode.DB_S_ENDOFROWSET ? true : false;
                    Site.Assert.IsTrue(succeed, "Server should return succeed or DB_S_ENDOFROWSET for CPMGetRowsIn, actual status is {0}", errorCode);
                    break;
                case ArgumentType.AlternativeCMaxResultsValue:
                    Site.Assert.AreEqual((uint)WspErrorCode.DB_S_ENDOFROWSET, errorCode, "Server should return DB_S_ENDOFROWSET for CPMGetRowsIn if _cMaxResults is set and the complete rowset can be retrieved by a single CPMGetRowsIn call.");
                    break;
            }
        }

        private uint GetLCIDValueBySortingOrder(SortingOrder order)
        {
            switch(order)
            {
                case SortingOrder.PhoneticOrder:
                    return 2052U; // Phonetic order (2052) 
                case SortingOrder.StrokeCountOrder:
                    return 133124U; // Stroke count order (133124)
                default:
                    return 1033U;
            }
        }
    }
}<|MERGE_RESOLUTION|>--- conflicted
+++ resolved
@@ -626,7 +626,16 @@
             CPMCreateQuery_SortByAuthorsWithLCID(SortingOrder.PhoneticOrder);
         }
 
-<<<<<<< HEAD
+        [TestMethod]
+        [TestCategory("BVT")]
+        [TestCategory("CPMCreateQuery")]
+        [Description("This test case is designed to test if the author of the files can be retrieved and ordered in Chinese stroke count order by CPMCreateQuery.")]
+        public void BVT_CPMCreateQuery_SortLCID133124()
+        {
+            CPMCreateQuery_SortByAuthorsWithLCID(SortingOrder.StrokeCountOrder);
+        }
+        #endregion
+
         /// <summary>
         /// Construct a default SortSet
         /// </summary>
@@ -643,19 +652,7 @@
 
             return inGroupSortAggregSets;
         }
-=======
-        [TestMethod]
-        [TestCategory("BVT")]
-        [TestCategory("CPMCreateQuery")]
-        [Description("This test case is designed to test if the author of the files can be retrieved and ordered in Chinese stroke count order by CPMCreateQuery.")]
-        public void BVT_CPMCreateQuery_SortLCID133124()
-        {
-            CPMCreateQuery_SortByAuthorsWithLCID(SortingOrder.StrokeCountOrder);
-        }
-
-        #endregion
->>>>>>> 5e13581b
-
+        
         private void CPMCreateQuery_Sort(bool ascend)
         {
             argumentType = ArgumentType.AllValid;
