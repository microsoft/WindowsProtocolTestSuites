// Copyright (c) Microsoft. All rights reserved.
// Licensed under the MIT license. See LICENSE file in the project root for full license information.

using System;
using System.Collections.Generic;
using System.Linq;
using System.Runtime.InteropServices;

namespace Microsoft.Protocols.TestTools.StackSdk.FileAccessService.WSP.Adapter
{
    /// <summary>
    /// WspAdapter class implements the methods of the IWspAdapter interface.
    /// </summary>
    public class WspAdapter : ManagedAdapterBase, IWspAdapter
    {
        #region Fields

        //Platform version
        private SkuOsVersion _platform;

        /// <summary>
        /// startingIndex define the offset of the massage
        /// </summary>
        int startingIndexconnect;

        /// <summary>
        /// ITestSite to access the configurable data and requirement logging 
        /// </summary>
        public ITestSite wspTestSite = null;

        /// <summary>
        /// Sends WSP-Messages to the Server for negative scenarios
        /// (To validate messages with out sending the pre-requisite
        /// ConnectIn message)
        /// </summary>
        public WspClient defaultClient = null;
        /// <summary>
        /// Sends WSP-Messages to the Server for negative scenarios
        /// (To validate messages with out sending the pre-requisite
        /// ConnectIn message)
        /// </summary>
        RequestSender defaultSender = null;
        /// <summary>
        /// MessageBuilder builds client requests
        /// </summary>
        MessageBuilder builder = null;
        /// <summary>
        /// Validates Server responses
        /// </summary>
        MessageValidator validator = null;
        /// <summary>
        /// Maps list of connected clients
        /// </summary>
        Dictionary<string, WspClient> connectedClients = null;
        /// <summary>
        /// Maps a cursor corresponding to a client
        /// </summary>
        Dictionary<string, uint> cursorMap
            = new Dictionary<string, uint>();
        /// <summary>
        /// Name of the Server hosting Windows Search Service
        /// </summary>
        string serverMachineName = null;
        /// <summary>
        /// Path of the PIPE (Communication channel)
        /// </summary>
        string pipePath = null;
        /// <summary>
        /// Number of bytes read from the server for a 
        /// given request message
        /// </summary>
        int bytesRead = -1;
        /// <summary>
        /// Name of the connected Client
        /// </summary>
        public string ClientComputerName = null;
        /// <summary>
        /// Catalog Name to Query
        /// </summary>
        public string catalogName = null;
        /// <summary>
        /// Name of the connected username
        /// </summary>
        string userName = null;
        /// <summary>
        /// Determines whether the client is connected
        /// </summary>
        bool isClientConnected = false;
        /// <summary>
        /// CbReserve Field of RowsIn message
        /// </summary>
        uint rowsInReserve = 0;
        /// <summary>
        /// Client Base Field of RowsIn message
        /// </summary>
        uint rowsInClientBase = 0;
        /// <summary>
        /// TableColumns to be queried
        /// </summary>
        TableColumn[] tableColumns = null;
        /// <summary>
        /// WorkId of the current row
        /// </summary>
        uint lastDocumentWorkId = 0;
        /// <summary>
        /// Language locale
        /// </summary>
        string locale = null;
        /// <summary>
        /// Client version
        /// </summary>
        public uint clientVersion = 0;

        public CPMSetBindingsIn setBindingsIn;
        #endregion

        #region Initialize & Cleanup
        /// <summary>
        /// Initialises the fields of WspAdapter
        /// </summary>
        /// <param name="testSite">testSite</param>
        public override void Initialize(ITestSite testSite)
        {
            base.Initialize(testSite);
            wspTestSite = testSite;
            wspTestSite = TestClassBase.BaseTestSite;
            connectedClients = new Dictionary<string, WspClient>();
            wspTestSite.DefaultProtocolDocShortName = "MS-WSP";
            validator = new MessageValidator(wspTestSite);
            serverMachineName
                = wspTestSite.Properties.Get("ServerComputerName");
            ClientComputerName = wspTestSite.Properties.Get("ClientComputerName");
            catalogName = wspTestSite.Properties.Get("CatalogName");
            userName = wspTestSite.Properties.Get("ClientUserName");
            pipePath
                = string.Format(@"\\{0}\\pipe\MSFTEWDS", serverMachineName);
            clientVersion = (uint)Convert.ToUInt32
                (wspTestSite.Properties["ClientVersion"]);

            defaultSender = new RequestSender(pipePath);

            defaultClient = new WspClient();

            defaultClient.sender = defaultSender;

            var parameter = InitializeParameter();
            builder = new MessageBuilder(parameter);

            isClientConnected = false;
        }

        private MessageBuilderParameter InitializeParameter()
        {
            char[] delimiter = new char[] { ',' };

            var parameter = new MessageBuilderParameter();

            parameter.PropertySet_One_DBProperties = wspTestSite.Properties.Get("PropertySet_One_DBProperties").Split(delimiter);

            parameter.PropertySet_Two_DBProperties = wspTestSite.Properties.Get("PropertySet_Two_DBProperties").Split(delimiter);

            parameter.Array_PropertySet_One_Guid = new Guid(wspTestSite.Properties.Get("Array_PropertySet_One_Guid"));

            parameter.Array_PropertySet_One_DBProperties = wspTestSite.Properties.Get("Array_PropertySet_One_DBProperties").Split(delimiter);

            parameter.Array_PropertySet_Two_Guid = new Guid(wspTestSite.Properties.Get("Array_PropertySet_Two_Guid"));

            parameter.Array_PropertySet_Two_DBProperties = wspTestSite.Properties.Get("Array_PropertySet_Two_DBProperties").Split(delimiter);

            parameter.Array_PropertySet_Three_Guid = new Guid(wspTestSite.Properties.Get("Array_PropertySet_Three_Guid"));

            parameter.Array_PropertySet_Three_DBProperties = wspTestSite.Properties.Get("Array_PropertySet_Three_DBProperties").Split(delimiter);

            parameter.Array_PropertySet_Four_Guid = new Guid(wspTestSite.Properties.Get("Array_PropertySet_Four_Guid"));

            parameter.Array_PropertySet_Four_DBProperties = wspTestSite.Properties.Get("Array_PropertySet_Four_DBProperties").Split(delimiter);

            parameter.EachRowSize = MessageBuilder.rowWidth;

            parameter.EType = UInt32.Parse(wspTestSite.Properties.Get("EType"));

            parameter.BufferSize = UInt32.Parse(wspTestSite.Properties.Get("BufferSize"));

            parameter.LCIDValue = UInt32.Parse(wspTestSite.Properties.Get("LCIDValue"));

            parameter.ClientBase = UInt32.Parse(wspTestSite.Properties.Get("ClientBase"));

            parameter.RowsToTransfer = UInt32.Parse(wspTestSite.Properties.Get("RowsToTransfer"));

            parameter.NumberOfSetBindingsColumns = Int32.Parse(wspTestSite.Properties.Get("NumberOfSetBindingsColumns"));

            parameter.ColumnParameters = new MessageBuilderColumnParameter[parameter.NumberOfSetBindingsColumns];

            for (int i = 0; i < parameter.NumberOfSetBindingsColumns; i++)
            {
                parameter.ColumnParameters[i] = new MessageBuilderColumnParameter();

                parameter.ColumnParameters[i].Guid = new Guid(wspTestSite.Properties.Get($"columnGuid_{i}"));

                parameter.ColumnParameters[i].PropertyId = UInt32.Parse(wspTestSite.Properties.Get($"columnPropertyId_{i}"));

                parameter.ColumnParameters[i].ValueOffset = UInt16.Parse(wspTestSite.Properties.Get($"columnValueOffset_{i}"));

                parameter.ColumnParameters[i].StatusOffset = UInt16.Parse(wspTestSite.Properties.Get($"columnStatusOffset_{i}"));

                parameter.ColumnParameters[i].LengthOffset = UInt16.Parse(wspTestSite.Properties.Get($"columnLengthOffset_{i}"));

                parameter.ColumnParameters[i].StorageType = (StorageType)Enum.Parse(typeof(StorageType), wspTestSite.Properties.Get($"columnStorageType_{i}"));
            }

            return parameter;
        }

        /// <summary>
        /// Closes all the communication Pipe and deallocate the resources used
        /// </summary>
        public override void Reset()
        {
            //defaultSender.handle.Close();
            foreach (var client in connectedClients.Values)
            {
                client.sender.handle.Close();
            }
            connectedClients.Clear();
            cursorMap.Clear();
            isClientConnected = false;
            base.Reset();
        }

        #endregion

        #region IWspAdapter Members

        #region CPMConnectIn and CPMConnectOut

        /// <summary>
        /// CPMConnectInRequest() is used to send a request to establish
        /// a connection with the server and starts WSP query processing
        /// or WSP catalog administration.
        /// </summary>
        public void CPMConnectInRequest()
        {
            int remoteCLient = 1;
            CPMConnectInRequest(clientVersion, remoteCLient, catalogName);
        }

        /// <summary>
        /// Used to send a request to establish a connection with the server
        /// and start WSP query processing or WSP catalog administration
        /// </summary>
        /// <param name="clientVersion">Indicate whether the server is to validate the checksum</param>
        /// <param name="isClientRemote">Indicate if the client is running on a different machine than the server</param>
        /// <param name="catalogName">The name of the catalog</param>
        public void CPMConnectInRequest(uint clientVersion, int isClientRemote, string catalogName)
        {
            WspClient client;

            string locale = wspTestSite.Properties.Get("LanguageLocale");

            string serverName = serverMachineName;
            var connectInMessage = builder.GetConnectInMessage(clientVersion, isClientRemote, userName, ClientComputerName, serverName, catalogName, locale);

            //Send the connectIn message to Server.
            if (!connectedClients.ContainsKey(ClientComputerName))
            {
                client = new WspClient();
                client.sender = new RequestSender(pipePath);
                connectedClients.Add(ClientComputerName, client);
            }
            else
            {
                client = connectedClients[ClientComputerName];
            }
            // Send CPMConnectIn Message
            //Write the message in the Pipe and Get the response 
            //in the outputBuffer

            var connectInMessageBytes = Helper.ToBytes(connectInMessage);
            uint checkSum = GetCheckSumField(connectInMessageBytes);
            client.SendCPMConnectIn(connectInMessage._iClientVersion, connectInMessage._fClientIsRemote, connectInMessage.MachineName, connectInMessage.UserName, connectInMessage.PropertySet1, connectInMessage.PropertySet2, connectInMessage.aPropertySets);
            // RequestSender objects uses path '\\pipe\\MSFTEWDS'
            // for the protocol transport
            wspTestSite.CaptureRequirement(3, @"All messages MUST be " +
                 "transported using a named pipe: \\pipe\\MSFTEWDS");

            // Get the errorCode & invoke event
            if (CPMConnectOutResponse != null)
            {
                CPMConnectOut connectOutMessage;

                client.ExpectMessage(out connectOutMessage);

                uint msgId = (UInt32)connectOutMessage.Header._msg;
                uint msgStatus = connectOutMessage.Header._status;
                if (msgStatus != 0)
                {
                    wspTestSite.CaptureRequirement(620,
                        "Whenever an error occurs during processing of a " +
                        "message sent by a client, the server MUST set the " +
                        "_status field to the error code value.");
                }
                if ((msgId == (uint)MessageType.CPMConnectOut)
                    && (msgStatus == 0x00000000))
                {
                    validator.ValidateConnectOutResponse(connectOutMessage);
                    builder.Is64bit = validator.Is64bit;
                    isClientConnected = true;
                }

                startingIndexconnect = 0;
                validator.ValidateHeader
                    (connectInMessageBytes,
                    MessageType.CPMConnectOut,
                    checkSum, ref startingIndexconnect);
                uint obtainedServerVersion
                 = Helper.GetUInt(connectInMessageBytes, ref startingIndexconnect);
                //if serverVersion equals 0x00000102, ir means Windows server 2008 with OS 32-bit
                //if serverVersion equals 0x00010102, ir means Windows server 2008 with OS 64-bit
                if (obtainedServerVersion == 0x00000102 || obtainedServerVersion == 0x00010102)
                {
                    byte[] dWordIn = new byte[4];
                    byte[] dWordOut = new byte[4];
                    Helper.CopyBytes(connectInMessageBytes, ref startingIndexconnect, dWordIn);
                    Helper.CopyBytes(connectInMessageBytes, ref startingIndexconnect, dWordOut);
                    bool isEqual = dWordIn.ToString() == dWordOut.ToString();

                    Site.CaptureRequirementIfIsTrue(isEqual, 1055, "When the server receives a CPMConnectIn request from a client," +
                        "Otherwise[the server not support reporting versioning information]" +
                        "server MUST copy 4 DWORDs at the offset starting after _serverVersion" +
                        "from the CPMConnectIn message to indicate that versioning is not supported.");
                }

                CPMConnectOutResponse(msgStatus);
            }
        }

        /// <summary>
        /// This event is used to get the response from CPMConnectIn request.
        /// </summary>
        public event CPMConnectOutResponseHandler CPMConnectOutResponse;


        #endregion

        #region CPMCreateQueryIn and CPMCreateQueryOut
        /// <summary>
        /// CPMCreateQueryIn() emulates WSP CPMCreateQueryIn message and 
        /// associates a query with the client if successful
        /// </summary>
        public void CPMCreateQueryIn(bool ENABLEROWSETEVENTS)
        {
            uint[] cursor = null;// to be obtained from the server
            uint numberOfCategorization = 0;
            string queryScope = wspTestSite.Properties.Get("QueryPath");
            string queryText = wspTestSite.Properties.Get("QueryText");

            // Get hold of appropriate Sender (Pipe with/without connection)
            var client = GetClient(isClientConnected);
            var queryInMessage = builder.GetCPMCreateQueryIn(queryScope, queryText, out numberOfCategorization, ENABLEROWSETEVENTS);
            //get checkSum field (It has to be same in the response)
            var queryInMessageBytes = Helper.ToBytes(queryInMessage);
            uint checkSum = GetCheckSumField(queryInMessageBytes);
            client.SendCPMCreateQueryIn(queryInMessage.ColumnSet, queryInMessage.RestrictionArray, queryInMessage.SortSet, queryInMessage.CCategorizationSet, queryInMessage.RowSetProperties, queryInMessage.PidMapper, queryInMessage.GroupArray, queryInMessage.Lcid);
            // If the Pipe is not the one with CPMConnectionIn request 
            //already sent
            if (client == defaultClient)
            {
                // This means that disconnect message has been sent
                // through the pipe which does not have a connect In
                // sent across it.
                // If the sender.SendMessage() method is successful
                // Requirement 598 is validated
                wspTestSite.CaptureRequirement(598,
                   "In Windows the same pipe connection is used for the " +
                   "following messages, except when the error is returned" +
                   "in a CPMConnectOut message.");
            }
            // RequestSender objects uses path '\\pipe\\MSFTEWDS'
            // for the protocol transport
            wspTestSite.CaptureRequirement(3, @"All messages MUST be " +
                "transported using a named pipe: \\pipe\\MSFTEWDS");
            // If there is any object listening to this event
            if (CPMCreateQueryOutResponse != null)
            {
                CPMCreateQueryOut queryOutMessage;

                client.ExpectMessage(out queryOutMessage);

                uint msgId = (UInt32)queryOutMessage.Header._msg;
                uint msgStatus = queryOutMessage.Header._status;
                if (msgStatus != 0) // Error Condition
                {
                    // Req 620 is validated.
                    wspTestSite.CaptureRequirement(620,
                        "Whenever an error occurs during processing of a " +
                        "message sent by a client, the server MUST set the " +
                        "_status field to the error code value.");
                }
                if ((msgId == (uint)MessageType.CPMCreateQueryOut)
                    && (msgStatus == 0x00000000))
                {
                    queryOutMessage.Request = queryInMessage;

                    validator.ValidateCreateQueryOutResponse(queryOutMessage, numberOfCategorization, out cursor);
                    cursorMap.Add(ClientComputerName, cursor[0]);
                }
                CPMCreateQueryOutResponse(msgStatus);
            }
        }

        /// <summary>
        /// This event is used to get the response for CPMCreateQueryIn request.
        /// </summary>
        public event CPMCreateQueryOutResponseHandler
            CPMCreateQueryOutResponse;

        #endregion

        #region CPMGetQueryStatusIn and CPMGetQueryStatusOut

        /// <summary>
        /// CPMGetQueryStatusIn() requests the status of the query.
        /// </summary>
        /// <param name="isCursorValid">Indicates the client requesting
        /// status of the query.</param>
        public void CPMGetQueryStatusIn(bool isCursorValid)
        {
            int MAX_RANGE = 500;
            int MIN_RANGE = 100;
            int startingIndex = 0;
            uint cursorAssociated = 0;
            if (isCursorValid)
            {
                cursorAssociated = GetCursor(ClientComputerName);
            }
            else
            {
                // Generating a PseudoRandom Number
                Random r = new Random();
                cursorAssociated
                    = uint.MaxValue - (uint)r.Next(MAX_RANGE, MIN_RANGE);
            }
            byte[] statusInMessage
                = builder.GetCPMQueryStatusIn(cursorAssociated);
            byte[] statusOutMessage;
            RequestSender sender = GetRequestSender(isClientConnected);
            bytesRead
                = sender.SendMessage(statusInMessage, out statusOutMessage);
            if (sender == defaultSender)
            {
                //This means that disconnect message has been sent
                // through the pipe which does not have a connect In
                // sent across it.
                // If the sender.SendMessage() method is successful
                // Requirement 598 is validated
                wspTestSite.CaptureRequirement(598,
                   "In Windows the same pipe connection is used for the " +
                   "following messages, except when the error is returned" +
                   "in a CPMConnectOut message.");

            }
            // RequestSender objects uses path '\\pipe\\MSFTEWDS'
            // for the protocol transport
            wspTestSite.CaptureRequirement(3, @"All messages MUST be " +
                "transported using a named pipe: \\pipe\\MSFTEWDS");

            uint checkSum = 0;
            if (CPMGetQueryStatusOutResponse != null)
            {
                startingIndex = 0;
                uint msgId = Helper.GetUInt(statusOutMessage,
                    ref startingIndex);
                uint msgStatus = Helper.GetUInt(statusOutMessage,
                    ref startingIndex);
                if (msgStatus != 0)
                {
                    wspTestSite.CaptureRequirementIfAreEqual<int>(bytesRead,
                    Constant.SIZE_OF_HEADER, 619,
                    "Whenever an error occurs during processing of a " +
                    "message sent by a client, the server MUST respond " +
                    "with the message header (only) of the message sent " +
                    "by the client, keeping the _msg field intact.");
                    //If 4 byte Non Zero field is read as status
                    // The requirement 620 gets validated
                    wspTestSite.CaptureRequirement(620,
                        "Whenever an error occurs during processing of a " +
                        "message sent by a client, the server MUST set the " +
                        "_status field to the error code value.");
                }
                if ((msgId == (uint)MessageType.CPMGetQueryStatusOut)
                    && (msgStatus == 0x00000000))
                {
                    validator.ValidateGetQueryStatusOut(statusOutMessage,
                        checkSum);
                }
                CPMGetQueryStatusOutResponse(msgStatus);
            }
        }


        /// <summary>
        /// This event is used to get the response from 
        /// CPMGetQueryStatusIn request.
        /// </summary>
        public event CPMGetQueryStatusOutResponseHandler
            CPMGetQueryStatusOutResponse;

        #endregion

        #region CPMGetQueryStatusExIn and CPMGetQueryStatusExOut

        /// <summary>
        /// CPMGetQueryStatusExIn()requests for the status of the query and the
        /// additional information from the server.
        /// </summary>
        /// <param name="isCursorValid">Indicates the client requesting 
        /// status has a valid cursor.</param>
        public void CPMGetQueryStatusExIn(bool isCursorValid)
        {
            uint cursorAssociated = 0;
            if (isCursorValid)
            {
                cursorAssociated = GetCursor(ClientComputerName);
            }
            else
            {
                cursorAssociated = 2;
            }
            byte[] statusExInMessage
                = builder.GetCPMQueryStatusExIn(cursorAssociated, 1);
            byte[] statusExOutMessage;
            uint checkSum = 0;
            RequestSender sender
                = GetRequestSender(isClientConnected); //Get the Sender
            bytesRead
                = sender.SendMessage(statusExInMessage,
                out statusExOutMessage);
            if (bytesRead == -1)
            {
                int error = Marshal.GetLastWin32Error();
            }
            if (sender == defaultSender)
            {
                // This means that disconnect message has been sent
                // through the pipe which does not have a connect In
                // sent across it.
                // If the sender.SendMessage() method is successful
                // Requirement 598 is validated
                wspTestSite.CaptureRequirement(598,
                   "In Windows the same pipe connection is used for the " +
                   "following messages, except when the error is returned" +
                   "in a CPMConnectOut message.");

            }
            wspTestSite.CaptureRequirement(3, @"All messages MUST be " +
                            "transported using a named pipe: \\pipe\\MSFTEWDS");
            if (CPMGetQueryStatusExOutResponse != null)
            {
                int startingIndex = 0;
                uint msgId
                    = Helper.GetUInt(statusExOutMessage, ref startingIndex);
                uint msgStatus
                    = Helper.GetUInt(statusExOutMessage, ref startingIndex);
                if (msgStatus != 0)
                {
                    wspTestSite.CaptureRequirementIfAreEqual<int>(bytesRead,
        Constant.SIZE_OF_HEADER, 619,
        "Whenever an error occurs during processing of a " +
        "message sent by a client, the server MUST respond " +
        "with the message header (only) of the message sent " +
        "by the client, keeping the _msg field intact.");
                    //If 4 byte Non Zero field is read as status
                    // The requirement 620 gets validated
                    wspTestSite.CaptureRequirement(620,
                        "Whenever an error occurs during processing of a " +
                        "message sent by a client, the server MUST set the " +
                        "_status field to the error code value.");
                }
                if ((msgId == (uint)MessageType.CPMGetQueryStatusExOut)
                    && (msgStatus == 0x00000000))
                {
                    validator.ValidateGetQueryStatusExOut(statusExOutMessage,
                        checkSum);
                }

                if (wspTestSite.Properties.Get("ServerOSVersion").ToUpper() == "WIN7")
                {
                    if (!isCursorValid && msgStatus != 0x00000000)
                    {
                        //MS-WSP_R683
                        wspTestSite.CaptureRequirementIfAreEqual<uint>((uint)WspErrorCode.E_FAIL, msgStatus, 683,
                            "When the server receives a CPMGetQueryStatusExIn message request from a client, " +
                            "the server MUST report an E_FAIL (0x80004005) error if the cursor handle passed is not in a list of the client's cursor handles.");
                    }
                }

                // Fire Response Event
                CPMGetQueryStatusExOutResponse(msgStatus);
            }
        }
        /// <summary>
        /// This event is used to get the response from 
        /// CPMGetQueryStatusExIn request.
        /// </summary>
        public event CPMGetQueryStatusExOutResponseHandler
            CPMGetQueryStatusExOutResponse;

        #endregion

        #region CPMRatioFinishedIn and CPMRatioFinishedOut

        /// <summary>
        /// CPMRatioFinishedIn() requests for the completion percentage of the 
        /// query.
        /// </summary>
        /// <param name="isCursorValid">Indicates the client requesting 
        /// has a valid cursor</param>
        public void CPMRatioFinishedIn(bool isCursorValid)
        {
            uint cursorAssociated = 0;
            if (isCursorValid)
            {
                cursorAssociated = GetCursor(ClientComputerName);
            }
            else
            {
                cursorAssociated = uint.MaxValue - 10;
            }

            //Build ratioFinishedIn request
            byte[] ratioFinishedInrequest
                = builder.GetCPMRatioFinishedIn(cursorAssociated, 1);
            byte[] ratioFinishedInResponse;
            //Send ratioFinishedIn message to server
            RequestSender sender = GetRequestSender(isClientConnected);
            bytesRead
                = sender.SendMessage(ratioFinishedInrequest,
                out ratioFinishedInResponse);
            if (sender == defaultSender)
            {
                // This means that disconnect message has been sent
                // through the pipe which does not have a connect In
                // sent across it.
                // If the sender.SendMessage() method is successful
                // Requirement 598 is validated
                wspTestSite.CaptureRequirement(598,
                   "In Windows the same pipe connection is used for the " +
                   "following messages, except when the error is returned" +
                   "in a CPMConnectOut message.");

            }
            // RequestSender objects uses path '\\pipe\\MSFTEWDS'
            // for the protocol transport
            wspTestSite.CaptureRequirement(3, @"All messages MUST be " +
                "transported using a named pipe: \\pipe\\MSFTEWDS");

            uint checkSum = 0;
            if (CPMRatioFinishedOutResponse != null)
            {
                int startingIndex = 0;
                uint msgId
                   = Helper.GetUInt(ratioFinishedInResponse,
                   ref startingIndex);
                uint msgStatus
                    = Helper.GetUInt(ratioFinishedInResponse,
                    ref startingIndex);
                if (msgStatus != 0)
                {
                    wspTestSite.CaptureRequirementIfAreEqual<int>(bytesRead,
                    Constant.SIZE_OF_HEADER, 619,
                    "Whenever an error occurs during processing of a " +
                    "message sent by a client, the server MUST respond " +
                    "with the message header (only) of the message sent " +
                    "by the client, keeping the _msg field intact.");
                    //If 4 byte Non Zero field is read as status
                    // The requirement 620 gets validated
                    wspTestSite.CaptureRequirement(620,
                        "Whenever an error occurs during processing of a " +
                        "message sent by a client, the server MUST set the " +
                        "_status field to the error code value.");
                }
                if ((msgId == (uint)MessageType.CPMRatioFinishedOut)
                    && (msgStatus == 0x00000000))
                {
                    validator.ValidateRatioFinishedOut(ratioFinishedInResponse,
                        checkSum, msgStatus);
                }

                if (wspTestSite.Properties.Get("ServerOSVersion").ToUpper() == "WIN7")
                {
                    if (!isCursorValid && msgStatus != 0x00000000)
                    {
                        //MS-WSP_R696
                        wspTestSite.CaptureRequirementIfAreEqual<uint>((uint)WspErrorCode.E_FAIL, msgStatus, 696,
                            "When the server receives a CPMRatioFinishedIn message request from a client, " +
                            "the server MUST report an E_FAIL (0x80004005) error if the cursor handle passed is not in the list of the clients cursor handles.");
                    }
                }

                CPMRatioFinishedOutResponse(msgStatus); // Fire response event
            }
        }
        /// <summary>
        /// This event is used to get the response from 
        /// CPMRatioFinishedIn request.
        /// </summary>
        public event CPMRatioFinishedOutResponseHandler
            CPMRatioFinishedOutResponse;

        #endregion

        #region CPMSetBindingsIn and CPMSetBindingsInResponse

        /// <summary>
        /// CPMSetBindingsIn() requests the bindings of columns to a rowset.
        /// </summary>
        /// <param name="isValidBinding">Indicates the client requesting 
        /// bindings of columns to a rowset.</param>
        /// <param name="isCursorValid">Indicates whether the cursor used
        /// is valid</param>
        public void CPMSetBindingsIn(bool isValidBinding, bool isCursorValid)
        {
            uint cursorAssociated = 0;
            if (isCursorValid)
            {
                cursorAssociated = GetCursor(ClientComputerName);
            }
            else
            {
                cursorAssociated = 0;
            }


            //uint cursorAssociated = GetCursor(ClientComputerName);
            var setBindingsInMessage = builder.GetCPMSetBindingsIn(cursorAssociated, out tableColumns, isValidBinding);
            this.setBindingsIn = setBindingsInMessage;
            byte[] setbindingsInResponseMessageBytes;
            RequestSender sender
                = GetRequestSender(isClientConnected); //Get the Sender
                                                       // RequestSender sender = new RequestSender(); //Get the Sender
            var setBindingsInMessageBytes = Helper.ToBytes(setBindingsInMessage);
            bytesRead = sender.SendMessage(setBindingsInMessageBytes, out setbindingsInResponseMessageBytes);
            if (sender == defaultSender)
            {
                // This means that disconnect message has been sent
                // through the pipe which does not have a connect In
                // sent across it.
                // If the sender.SendMessage() method is successful
                // Requirement 598 is validated
                wspTestSite.CaptureRequirement(598,
                   "In Windows the same pipe connection is used for the " +
                   "following messages, except when the error is returned" +
                   "in a CPMConnectOut message.");

            }
            // RequestSender objects uses path '\\pipe\\MSFTEWDS'
            // for the protocol transport
            wspTestSite.CaptureRequirement(3, @"All messages MUST be " +
                         "transported using a named pipe: \\pipe\\MSFTEWDS");
            if (setbindingsInResponseMessageBytes != null)
            {
                var response = new CPMSetBindingsOut();
                response.Request = setBindingsInMessage;
                Helper.FromBytes(ref response, setbindingsInResponseMessageBytes);

                uint msgId = (UInt32)response.Header._msg;
                uint msgStatus = response.Header._status;
                if (msgStatus != 0)
                {
                    wspTestSite.CaptureRequirementIfAreEqual<int>(bytesRead,
        Constant.SIZE_OF_HEADER, 619,
        "Whenever an error occurs during processing of a " +
        "message sent by a client, the server MUST respond " +
        "with the message header (only) of the message sent " +
        "by the client, keeping the _msg field intact.");
                    //If 4 byte Non Zero field is read as status
                    // The requirement 620 gets validated
                    wspTestSite.CaptureRequirement(620,
                        "Whenever an error occurs during processing of a " +
                        "message sent by a client, the server MUST set the " +
                        "_status field to the error code value.");

                }
                if ((msgId == (uint)MessageType.CPMSetBindingsIn)
                    && (msgStatus == 0x00000000))
                {
                    validator.ValidateSetBindingsInResponse(response);
                }
                CPMSetBindingsInResponse(msgStatus); // Fire Response Event
            }
        }
        /// <summary>
        /// This event is used to get the response from 
        /// CPMSetBindingsIn request.
        /// </summary>
        public event CPMSetBindingsInResponseHandler
            CPMSetBindingsInResponse;

        #endregion

        #region CPMGetRowsIn and CPMGetRowsOut

        /// <summary>
        /// CPMGetRowsIn() message requests rows from a query.
        /// </summary>
        /// <param name="isCursorValid">Indicates the client 
        /// requesting row has a valid cursor.</param>
        public void CPMGetRowsIn(bool isCursorValid)
        {
            uint cursorAssociated = 0;
            if (isCursorValid)
            {
                cursorAssociated = GetCursor(ClientComputerName);
            }
            else
            {
                Random r = new Random();
                cursorAssociated = (uint)r.Next(50, 60);
            }

            CPMGetRowsOut getRowsOut;
            CPMGetRowsIn(cursorAssociated, builder.parameter.RowsToTransfer, builder.parameter.EachRowSize, builder.parameter.BufferSize, 0, builder.parameter.EType, out getRowsOut);
        }

        /// <summary>
        /// CPMGetRowsIn() message requests rows from a query.
        /// </summary>
        /// <param name="cursor">Representing the handle from the CPMCreateQueryOut message identifying the query for which to retrieve rows. </param>
        /// <param name="rowsToTransfer">Indicating the maximum number of rows that the client will receive in response to this message</param>
        /// <param name="rowWidth">Indicating the length of a row, in bytes</param>
        /// <param name="cbReadBuffer">This field MUST be set to the maximum of the value of _cbRowWidth or 1000 times the value of _cRowsToTransfer, rounded up to the nearest 512 byte multiple. The value MUST NOT exceed 0x00004000</param>
        /// <param name="fBwdFetch">Indicating the order in which to fetch the rows</param>
        /// <param name="eType">Type of SeekDescription</param>
        public void CPMGetRowsIn(uint cursor, uint rowsToTransfer, uint rowWidth, uint cbReadBuffer, uint fBwdFetch, uint eType, out CPMGetRowsOut getRowsOut)
        {
            var getRowsInMessage = builder.GetCPMRowsInMessage(cursor, rowsToTransfer, rowWidth, cbReadBuffer, fBwdFetch, eType, out rowsInReserve);
            byte[] getRowsOutMessage;
            uint checkSum = 0;
            RequestSender sender
                = GetRequestSender(isClientConnected); //Get the Sender

            var getRowsInMessageBytes = Helper.ToBytes(getRowsInMessage);

            sender.SendMessage(getRowsInMessageBytes, out getRowsOutMessage);
            if (sender == defaultSender)
            {
                // This means that disconnect message has been sent
                // through the pipe which does not have a connect In
                // sent across it.
                // If the sender.SendMessage() method is successful
                // Requirement 598 is validated
                wspTestSite.CaptureRequirement(598,
                   "In Windows the same pipe connection is used for the " +
                   "following messages, except when the error is returned" +
                   "in a CPMConnectOut message.");
            }
            // RequestSender objects uses path '\\pipe\\MSFTEWDS'
            // for the protocol transport
            wspTestSite.CaptureRequirement(3, @"All messages MUST be " +
                "transported using a named pipe: \\pipe\\MSFTEWDS");

            getRowsOut = new CPMGetRowsOut();
            if (getRowsOutMessage != null)
            {
                int startingIndex = 0;
                uint msgId
                    = Helper.GetUInt(getRowsOutMessage, ref startingIndex);
                uint msgStatus
                    = Helper.GetUInt(getRowsOutMessage, ref startingIndex);

                uint offsetUsed = GetOffsetUsed();
                validator.ValidateGetRowsOut(getRowsInMessage, this.setBindingsIn, getRowsOutMessage,
                    checkSum, rowsInReserve, rowsInClientBase, tableColumns,
                    offsetUsed, out lastDocumentWorkId, out getRowsOut);

                // Fire Response Event
                CPMGetRowsOut(msgStatus);

            }
        }

        /// <summary>
        /// This event is used to get the response from CPMGetRowsIn request.
        /// </summary>
        public event CPMGetRowsOutResponseHandler CPMGetRowsOut;

        #endregion

        #region CPMFetchValueIn and CPMFetchValueOut

        /// <summary>
        /// CPMFetchValueIn() requests for the property value that 
        /// was too large
        /// to return in a rowset.
        /// </summary>
        /// <param name="isCursorValid">Indicates whether the client 
        /// has a valid cursor associated</param>
        public void CPMFetchValueIn(bool isCursorValid)
        {
            uint cbSoFar = 0;
            uint cbChunk
                = Convert.ToUInt32(wspTestSite.Properties["CbChunk"]);
            uint cursor = GetCursor(ClientComputerName);
            uint workId = GetWorkIdFromRowsOutMessage();
            byte[] fetchValueOut = null;
            byte[] value = null;
            byte[] fetchValueIn
                = builder.GetCPMFetchValueIn(workId, cbSoFar, cbChunk);
            uint checkSum = GetCheckSumField(fetchValueIn);
            RequestSender sender = GetRequestSender(isClientConnected);
            bytesRead = sender.SendMessage(fetchValueIn, out fetchValueOut);
            value = new byte[bytesRead];
            Array.Copy(fetchValueOut, 0, value, 0, bytesRead);
            int index = 4;
            // Read the message Response 
            uint msgStatus = Helper.GetUInt(fetchValueOut, ref index);
            if (msgStatus == 0)
            {
                validator.ValidateFetchValueOut(value,
                    checkSum, cbSoFar, cbChunk);
            }
            CPMFetchValueOutResponse(msgStatus);
        }

        private uint GetWorkIdFromRowsOutMessage()
        {
            return lastDocumentWorkId;
        }
        /// <summary>
        /// this event is used to get the response from 
        /// cpmfetchvaluein request.
        /// </summary>
        public event CPMFetchValueOutResponseHandler
            CPMFetchValueOutResponse;

        #endregion

        #region CPMCiStateInOut and CPMCiStateInOutResponse

        /// <summary>
        /// CPMCiStateInOut() requests the information about the 
        /// state of the Windows Search Service.
        /// </summary>
        public void CPMCiStateInOut()
        {
            var ciStateInOutMessage = builder.GetCPMCiStateInOut();
            var ciStateInOutMessageBytes = Helper.ToBytes(ciStateInOutMessage);
            byte[] ciStateInOutResponseMessageBytes;
            RequestSender sender
                = GetRequestSender(isClientConnected); //Get the Sender
            bytesRead = sender.SendMessage(ciStateInOutMessageBytes, out ciStateInOutResponseMessageBytes);
            if (sender == defaultSender)
            {
                // This means that disconnect message has been sent
                // through the pipe which does not have a connect In
                // sent across it.
                // If the sender.SendMessage() method is successful
                // Requirement 598 is validated
                wspTestSite.CaptureRequirement(598,
                   "In Windows the same pipe connection is used for the " +
                   "following messages, except when the error is returned" +
                   "in a CPMConnectOut message.");

            }
            // RequestSender objects uses path '\\pipe\\MSFTEWDS'
            // for the protocol transport
            wspTestSite.CaptureRequirement(3, @"All messages MUST be " +
                  "transported using a named pipe: \\pipe\\MSFTEWDS");

            if (ciStateInOutResponseMessageBytes != null)
            {
                var header = new WspMessageHeader();
                Helper.FromBytes(ref header, ciStateInOutResponseMessageBytes);

                uint msgId = (UInt32)header._msg;
                uint msgStatus = header._status;
                if (msgStatus != 0)
                {
                    wspTestSite.CaptureRequirementIfAreEqual<int>(bytesRead,
                        Constant.SIZE_OF_HEADER, 619,
                        "Whenever an error occurs during processing of a " +
                        "message sent by a client, the server MUST respond " +
                        "with the message header (only) of the message sent " +
                        "by the client, keeping the _msg field intact.");
                    //If 4 byte Non Zero field is read as status
                    // The requirement 620 gets validated
                    wspTestSite.CaptureRequirement(620,
                        "Whenever an error occurs during processing of a " +
                        "message sent by a client, the server MUST set the " +
                        "_status field to the error code value.");
                }
                if (msgStatus == 0)
                {
                    var response = new CPMCiStateInOut();
                    Helper.FromBytes(ref response, ciStateInOutResponseMessageBytes);

                    validator.ValidateCiStateInOut(response);
                }
                CPMCiStateInOutResponse(msgStatus); // Fire Response Event
            }
        }
        /// <summary>
        /// This event is used to get the response from 
        /// CPMCiStateInOut request.
        /// </summary>
        public event CPMCiStateInOutResponseHandler
            CPMCiStateInOutResponse;

        #endregion

<<<<<<< HEAD
        #region CPMForceMergeIn and CPMForceMergeInResponse

        /// <summary>
        /// CPMForceMergeIn() request is sent to perform any 
        /// maintenance necessary to improve query performance.
        /// </summary>
        /// <param name="isClientAdmin">Indicates whether the 
        /// client has Admin privilege.</param>
        public void CPMForceMergeIn(bool isClientAdmin)
        {
            //uint cursorAssociated = GetCursor(ClientComputerName);
            byte[] forceMergeInMessage = builder.GetCPMForceMergeIn(1);
            byte[] forceMergeInResponseMessage;
            uint checkSum = 0;
            RequestSender sender;
            if (isClientAdmin)
            {
                sender
                = GetRequestSender(isClientConnected);
            }
            else
            {
                sender
                = GetRequestSender(isClientAdmin);
            }
            //Get the Sender
            bytesRead = sender.SendMessage(forceMergeInMessage,
                out forceMergeInResponseMessage);
            if (sender == defaultSender)
            {
                // This means that disconnect message has been sent
                // through the pipe which does not have a connect In
                // sent across it.
                // If the sender.SendMessage() method is successful
                // Requirement 598 is validated
                wspTestSite.CaptureRequirement(598,
                   "In Windows the same pipe connection is used for the " +
                   "following messages, except when the error is returned" +
                   "in a CPMConnectOut message.");

            }
            // RequestSender objects uses path '\\pipe\\MSFTEWDS'
            // for the protocol transport
            wspTestSite.CaptureRequirement(3, @"All messages MUST be " +
                 "transported using a named pipe: \\pipe\\MSFTEWDS");

            if (forceMergeInResponseMessage != null)
            {
                int startingIndex = 0;
                uint msgId = Helper.GetUInt(forceMergeInResponseMessage,
                    ref startingIndex);
                uint msgStatus = Helper.GetUInt(forceMergeInResponseMessage,
                    ref startingIndex);
                if (msgStatus != 0)
                {
                    wspTestSite.CaptureRequirementIfAreEqual<int>(bytesRead,
                        Constant.SIZE_OF_HEADER, 619,
                        "Whenever an error occurs during processing of a " +
                        "message sent by a client, the server MUST respond " +
                        "with the message header (only) of the message sent " +
                        "by the client, keeping the _msg field intact.");
                    //If 4 byte Non Zero field is read as status
                    // The requirement 620 gets validated
                    wspTestSite.CaptureRequirement(620, "Whenever an error " +
                        "occurs during processing of a message sent by a " +
                        "client, the server MUST set the _status field to " +
                        "the error code value.");
                }
                if ((msgId == (uint)MessageType.CPMForceMergeIn)
                    && (msgStatus == 0x00000000))
                {
                    validator.ValidateForceMergeInResponse
                        (forceMergeInResponseMessage, checkSum);
                }
                CPMForceMergeInResponse(msgStatus); // Fire Response Event
            }
        }
        /// <summary>
        /// This event is used to get the response from 
        /// CPMForceMergeIn request.
        /// </summary>
        public event CPMForceMergeInResponseHandler CPMForceMergeInResponse;

        #endregion

=======
>>>>>>> e77bb716
        #region CPMGetNotifyIn and CPMSendNotifyOut

        /// <summary>
        /// CPMGetNotifyIn() requests that the client wants to be notified
        /// of rowset changes.
        /// </summary>
        /// <param name="isCursorValid">Indicates whether the 
        /// client has valid query cursor</param>
        public void CPMGetNotify(bool isCursorValid)
        {
            uint cursorAssociated = 0;
            if (isCursorValid)
            {
                cursorAssociated = GetCursor(ClientComputerName);
            }
            else
            {
                cursorAssociated = uint.MaxValue - 10;
            }

            byte[] getNotifyMessage = builder.GetCPMGetNotify();
            byte[] sendNotifyOut;
            uint checkSum = 0;
            RequestSender sender
                = GetRequestSender(isClientConnected); //Get the Sender
            sender.SendMessage(getNotifyMessage, out sendNotifyOut);
            if (sender == defaultSender)
            {
                // This means that disconnect message has been sent
                // through the pipe which does not have a connect In
                // sent across it.
                // If the sender.SendMessage() method is successful
                // Requirement 598 is validated
                wspTestSite.CaptureRequirement(598,
                   "In Windows the same pipe connection is used for the " +
                   "following messages, except when the error is returned" +
                   "in a CPMConnectOut message.");

            }
            // RequestSender objects uses path '\\pipe\\MSFTEWDS'
            // for the protocol transport
            wspTestSite.CaptureRequirement(3, @"All messages MUST be " +
                "transported using a named pipe: \\pipe\\MSFTEWDS");

            if (CPMSendNotifyOutResponse != null)
            {
                int startingIndex = 0;
                uint msgId
                    = Helper.GetUInt(sendNotifyOut, ref startingIndex);
                uint msgStatus
                    = Helper.GetUInt(sendNotifyOut, ref startingIndex);
                if (msgStatus != 0)
                {
                    if (wspTestSite.Properties.Get("ServerOSVersion").ToUpper() != "WIN7")
                    {
                        wspTestSite.CaptureRequirementIfAreEqual<int>(bytesRead,
                        Constant.SIZE_OF_HEADER, 619,
                        "Whenever an error occurs during processing of a " +
                        "message sent by a client, the server MUST respond " +
                        "with the message header (only) of the message sent " +
                        "by the client, keeping the _msg field intact.");
                    }

                    //If 4 byte Non Zero field is read as status
                    // The requirement 620 gets validated
                    wspTestSite.CaptureRequirement(620,
                        "Whenever an error occurs during processing of a " +
                        "message sent by a client, the server MUST set the " +
                        "_status field to the error code value.");
                }
                if ((msgId == (uint)MessageType.CPMSendNotifyOut)
                    && (msgStatus == 0x00000000))
                {
                    validator.ValidateSendNotifyOut(sendNotifyOut, checkSum);
                }
                CPMSendNotifyOutResponse(msgStatus); // Fire Response Event
            }
        }
        /// <summary>
        /// This event is used to get the response from CPMGetNotify request.
        /// </summary>
        public event CPMSendNotifyOutResponseHandler CPMSendNotifyOutResponse;

        #endregion

        #region CPMFreeCursorIn and CPMFreeCursorOut

        /// <summary>
        /// CPMFreeCursorIn() requests to release a cursor.
        /// </summary>
        /// <param name="isCursorValid">Indicates the client requesting 
        /// to release a cursor.</param>
        public void CPMFreeCursorIn(bool isCursorValid)
        {
            uint cursorAssociated = 0;
            if (isCursorValid)
            {
                cursorAssociated = GetCursor(ClientComputerName);
            }
            else
            {
                cursorAssociated = uint.MaxValue - 10;
            }
            uint errorCode = 0xFFFFFFFF; // Get it from Server
                                         //string machineName = GetMachineName(machineNameValue);
                                         //uint cursor = GetCursor(ClientComputerName);
            byte[] freeCursorOut;
            byte[] freeCursor = builder.GetFreeCursorIn(cursorAssociated);
            RequestSender sender = GetRequestSender(isClientConnected);
            sender.SendMessage(freeCursor, out freeCursorOut);
            if (sender == defaultSender)
            {
                // This means that disconnect message has been sent
                // through the pipe which does not have a connect In
                // sent across it.
                // If the sender.SendMessage() method is successful
                // Requirement 598 is validated
                wspTestSite.CaptureRequirement(598,
                   "In Windows the same pipe connection is used for the " +
                   "following messages, except when the error is returned" +
                   "in a CPMConnectOut message.");

            }
            // RequestSender objects uses path '\\pipe\\MSFTEWDS'
            // for the protocol transport
            wspTestSite.CaptureRequirement(3, @"All messages MUST be " +
                "transported using a named pipe: \\pipe\\MSFTEWDS");
            int startingIndex = 0;
            uint msgId
                    = Helper.GetUInt(freeCursorOut, ref startingIndex);
            errorCode = Helper.GetUInt(freeCursorOut, ref startingIndex);
            if (CPMFreeCursorOutResponse != null)
            {
                uint checkSumZero = 0x00000000;
                if ((msgId == (uint)MessageType.CPMFreeCursorOut))
                {
                    validator.ValidateFreeCursorOut(freeCursorOut, checkSumZero);
                }
                CPMFreeCursorOutResponse(errorCode);
            }
        }
        /// <summary>
        /// This event is used to get the response from 
        /// CPMFreeCursorIn request.
        /// </summary>
        public event CPMFreeCursorOutResponseHandler
            CPMFreeCursorOutResponse;

        #endregion

        #region CPMDisconnect

        /// <summary>
        /// CPMDisconnect() request is sent to end the connection 
        /// with the server.
        /// </summary>
        public void CPMDisconnect()
        {
            byte[] disconnectResponse = null;
            RequestSender sender = null;
            byte[] disconnectMessage = builder.GetDisconnectMessage();
            if (connectedClients.ContainsKey(ClientComputerName))
            {
                sender = connectedClients[ClientComputerName].sender;
            }
            else
            {
                sender = defaultSender;
            }
            int bytesRead = sender.SendMessage(disconnectMessage,
                out disconnectResponse);
            if (sender == defaultSender)
            {
                // This means that disconnect message has been sent
                // through the pipe which does not have a connect In
                // sent across it.
                // If the sender.SendMessage() method is successful
                // Requirement 598 is validated
                wspTestSite.CaptureRequirement(598,
                   "In Windows the same pipe connection is used for the " +
                   "following messages, except when the error is returned" +
                   "in a CPMConnectOut message.");

            }
            // RequestSender objects uses path '\\pipe\\MSFTEWDS'
            // for the protocol transport
            wspTestSite.CaptureRequirement(3, @"All messages MUST be " +
                "transported using a named pipe: \\pipe\\MSFTEWDS");

            if (connectedClients.ContainsKey(ClientComputerName))
            {
                // Remove the Request Sender associated with the client
                connectedClients.Remove(ClientComputerName);
            }
        }

        #endregion

        #region CPMFindIndicesIn and CPMFindIndicesOut

        /// <summary>
        /// CPMFindIndicesIn() request the rowset position of the next occurrence of a document identifier
        /// </summary>
        /// <param name="isCursorValid"></param>
        public void CPMFindIndicesIn(bool isCursorValid)
        {
            uint cWids = 1;
            uint cDepthPrev = 0;
            byte[] findIndicesOut = null;
            byte[] value = null;
            byte[] findIndicesIn
                = builder.GetCPMFindIndices(cWids, cDepthPrev);
            uint checkSum = GetCheckSumField(findIndicesIn);
            RequestSender sender = GetRequestSender(isClientConnected);
            bytesRead = sender.SendMessage(findIndicesIn, out findIndicesOut);
            value = new byte[bytesRead];
            Array.Copy(findIndicesOut, 0, value, 0, bytesRead);
            int startingIndex = 0;
            // Read the message Response
            uint msgId = Helper.GetUInt(findIndicesOut, ref startingIndex);
            uint errorCode = Helper.GetUInt(findIndicesOut, ref startingIndex);

            //If HRESULT is DB_S_ENDOFROWSET and the thirty-first bit is not set, it should be success
            if (errorCode != 0)
            {
                startingIndex = 4;
                if (VerifyHResult(findIndicesOut, ref startingIndex))
                {
                    errorCode = 0;
                    //if return code is DB_S_ENDOFROWSET, it is not equal 0, but it still shows successfully.
                    Site.CaptureRequirement(1201,
                        "[Windows Search Protocol (WSP) messages indicate success two ways,second way]An HRESULT success value, " +
                        "[such as DB_S_ENDOFROWSET]in whichAn HRESULT [An HRESULT ] the thirty-first bit is not set.");
                }
            }

            if (errorCode == 0)
            {
                validator.ValidateFindIndicesOut(value, checkSum, cDepthPrev);
            }

            CPMFindIndicesOutResponse(errorCode);
        }

        /// <summary>
        /// This event is used to get the response from 
        /// CPMFindIndicesIn request.
        /// </summary>
        public event CPMFindIndicesOutResponseHandler
            CPMFindIndicesOutResponse;
        #endregion

        #region CPMGetRowsetNotidyIn and CPMGetRowsetNotidyOut
        /// <summary>
        /// CPMGetRowsetNotifyIn message requests the next rowset event from the server if available
        /// </summary>
        /// <param name="eventType"></param>
        /// <param name="additionalRowsetEvent"></param>
        public void CPMGetRowsetNotifyIn(int eventType, bool additionalRowsetEvent)
        {
            IWSPSUTAdapter sutAdapter = Site.GetAdapter<IWSPSUTAdapter>();
            string fileName;
            int sutStatus;
            switch (eventType)
            {
                case (int)EventType.PROPAGATE_ADD:
                    fileName = wspTestSite.Properties["NewFile1"];
                    //Create a file on remote server
                    sutStatus = sutAdapter.CreateFile(wspTestSite.Properties["ServerComputerName"], wspTestSite.Properties["DomainName"], wspTestSite.Properties["ClientUserName"], wspTestSite.Properties["Password"], fileName);
                    if (sutStatus != 0)
                    {
                        wspTestSite.Log.Add(LogEntryKind.Comment, "File created failed on server");
                        return;
                    }
                    if (additionalRowsetEvent)
                    {
                        fileName = wspTestSite.Properties["NewFile2"];
                        //Create a file on remote server
                        sutStatus = sutAdapter.CreateFile(wspTestSite.Properties["ServerComputerName"], wspTestSite.Properties["DomainName"], wspTestSite.Properties["ClientUserName"], wspTestSite.Properties["Password"], fileName);

                        if (sutStatus != 0)
                        {
                            wspTestSite.Log.Add(LogEntryKind.Comment, "File created failed on server");
                            return;
                        }
                    }
                    break;
                case (int)EventType.PROPAGATE_DELETE:
                    fileName = wspTestSite.Properties["ExistFile1"];
                    //Delete a file on remote server
                    sutStatus = sutAdapter.DeleteFile(wspTestSite.Properties["ServerComputerName"], wspTestSite.Properties["DomainName"], wspTestSite.Properties["ClientUserName"], wspTestSite.Properties["Password"], fileName);
                    if (sutStatus != 0)
                    {
                        wspTestSite.Log.Add(LogEntryKind.Comment, "File deleted failed on server");
                        return;
                    }
                    if (additionalRowsetEvent)
                    {
                        fileName = wspTestSite.Properties["ExistFile2"];
                        //Delete a file on remote server
                        sutStatus = sutAdapter.DeleteFile(wspTestSite.Properties["ServerComputerName"], wspTestSite.Properties["DomainName"], wspTestSite.Properties["ClientUserName"], wspTestSite.Properties["Password"], fileName);
                        if (sutStatus != 0)
                        {
                            wspTestSite.Log.Add(LogEntryKind.Comment, "File deleted failed on server");
                            return;
                        }
                    }
                    break;
                case (int)EventType.PROPAGATE_MODIFY:
                    fileName = wspTestSite.Properties["ExistFile3"];
                    //Modify a file on remote server
                    sutStatus = sutAdapter.ModifyFile(wspTestSite.Properties["ServerComputerName"], wspTestSite.Properties["DomainName"], wspTestSite.Properties["ClientUserName"], wspTestSite.Properties["Password"], fileName);
                    if (sutStatus != 0)
                    {
                        wspTestSite.Log.Add(LogEntryKind.Comment, "File operation failed on server while modifying");
                        return;
                    }
                    if (additionalRowsetEvent)
                    {
                        fileName = wspTestSite.Properties["ExistFile4"];
                        //Modify a file on remote server
                        sutStatus = sutAdapter.ModifyFile(wspTestSite.Properties["ServerComputerName"], wspTestSite.Properties["DomainName"], wspTestSite.Properties["ClientUserName"], wspTestSite.Properties["Password"], fileName);
                        if (sutStatus != 0)
                        {
                            wspTestSite.Log.Add(LogEntryKind.Comment, "File operation failed on server while modifying");
                            return;
                        }
                    }
                    break;
                case (int)EventType.PROPAGATE_NONE:
                default:
                    break;
            }

            byte[] getRowsetNotifyOutMessage = null;
            RequestSender sender = GetRequestSender(isClientConnected);
            byte[] getRowsetNotifyInMessage = builder.GetCPMGetRowsetNotify();
            int bytesRead = sender.SendMessage(getRowsetNotifyInMessage,
                out getRowsetNotifyOutMessage);
            byte[] value = null;
            value = new byte[bytesRead];
            Array.Copy(getRowsetNotifyOutMessage, 0, value, 0, bytesRead);

            uint checkSum = GetCheckSumField(getRowsetNotifyInMessage);

            int startingIndex = 0;
            uint msgId = Helper.GetUInt(getRowsetNotifyOutMessage, ref startingIndex);
            uint errorCode = Helper.GetUInt(getRowsetNotifyOutMessage, ref startingIndex);

            if (errorCode == 0)
            {
                validator.ValidateGetRowsetNotifyOut(value, checkSum, eventType, additionalRowsetEvent);
            }
            CPMGetRowsetNotifyOutResponse(errorCode);

            //Clean the environment for the next CPMGetRowsetNotifyIn call
            CleanUpSettings(eventType, additionalRowsetEvent);
        }

        /// <summary>
        /// Reseting the files for CPMGetRowsetNotifyIn method
        /// </summary>
        /// <param name="eventType"></param>
        /// <param name="additionalRowsetEvent"></param>
        public void CleanUpSettings(int eventType, bool additionalRowsetEvent)
        {
            string fileName;
            IWSPSUTAdapter sutAdapter = Site.GetAdapter<IWSPSUTAdapter>();
            int sutStatus;
            switch (eventType)
            {
                case (int)EventType.PROPAGATE_ADD:
                    if (additionalRowsetEvent)
                    {
                        fileName = wspTestSite.Properties["NewFile2"];
                        //Delete file on the remote server
                        sutStatus = sutAdapter.DeleteFile(wspTestSite.Properties["ServerComputerName"], wspTestSite.Properties["DomainName"], wspTestSite.Properties["ClientUserName"], wspTestSite.Properties["Password"], fileName);

                        if (sutStatus != 0)
                        {
                            wspTestSite.Log.Add(LogEntryKind.Comment, "File deleted failed on server");
                            return;
                        }
                    }
                    fileName = wspTestSite.Properties["NewFile1"];
                    //Delete file on the remote server
                    sutStatus = sutAdapter.DeleteFile(wspTestSite.Properties["ServerComputerName"], wspTestSite.Properties["DomainName"], wspTestSite.Properties["ClientUserName"], wspTestSite.Properties["Password"], fileName);

                    if (sutStatus != 0)
                    {
                        wspTestSite.Log.Add(LogEntryKind.Comment, "File deleted failed on server");
                        return;
                    }
                    break;
                case (int)EventType.PROPAGATE_DELETE:
                    fileName = wspTestSite.Properties["ExistFile1"];
                    //Create file on the remote server
                    sutStatus = sutAdapter.CreateFile(wspTestSite.Properties["ServerComputerName"], wspTestSite.Properties["DomainName"], wspTestSite.Properties["ClientUserName"], wspTestSite.Properties["Password"], fileName);
                    if (sutStatus != 0)
                    {
                        wspTestSite.Log.Add(LogEntryKind.Comment, "File created failed on server");
                        return;
                    }
                    if (additionalRowsetEvent)
                    {
                        fileName = wspTestSite.Properties["ExistFile2"];
                        //Create file on the remote server
                        sutStatus = sutAdapter.CreateFile(wspTestSite.Properties["ServerComputerName"], wspTestSite.Properties["DomainName"], wspTestSite.Properties["ClientUserName"], wspTestSite.Properties["Password"], fileName);
                        if (sutStatus != 0)
                        {
                            wspTestSite.Log.Add(LogEntryKind.Comment, "File created failed on server");
                            return;
                        }
                    }
                    break;
                case (int)EventType.PROPAGATE_MODIFY:
                    if (additionalRowsetEvent)
                    {
                        fileName = wspTestSite.Properties["ExistFile4"];
                        //Delete file on the remote server
                        sutStatus = sutAdapter.DeleteFile(wspTestSite.Properties["ServerComputerName"], wspTestSite.Properties["DomainName"], wspTestSite.Properties["ClientUserName"], wspTestSite.Properties["Password"], fileName);
                        if (sutStatus != 0)
                        {
                            wspTestSite.Log.Add(LogEntryKind.Comment, "File deleted failed on server");
                            return;
                        }
                    }
                    fileName = wspTestSite.Properties["ExistFile3"];
                    //Delete file on the remote server
                    sutStatus = sutAdapter.DeleteFile(wspTestSite.Properties["ServerComputerName"], wspTestSite.Properties["DomainName"], wspTestSite.Properties["ClientUserName"], wspTestSite.Properties["Password"], fileName);
                    if (sutStatus != 0)
                    {
                        wspTestSite.Log.Add(LogEntryKind.Comment, "File deleted failed on server");
                        return;
                    }
                    //Create file on the remote server
                    sutStatus = sutAdapter.CreateFile(wspTestSite.Properties["ServerComputerName"], wspTestSite.Properties["DomainName"], wspTestSite.Properties["ClientUserName"], wspTestSite.Properties["Password"], fileName);
                    if (sutStatus != 0)
                    {
                        wspTestSite.Log.Add(LogEntryKind.Comment, "File created failed on server");
                        return;
                    }
                    if (additionalRowsetEvent)
                    {
                        fileName = wspTestSite.Properties["ExistFile4"];
                        //Create file on the remote server
                        sutStatus = sutAdapter.CreateFile(wspTestSite.Properties["ServerComputerName"], wspTestSite.Properties["DomainName"], wspTestSite.Properties["ClientUserName"], wspTestSite.Properties["Password"], fileName);
                        if (sutStatus != 0)
                        {
                            wspTestSite.Log.Add(LogEntryKind.Comment, "File created failed on server");
                            return;
                        }
                    }
                    break;
                case (int)EventType.PROPAGATE_NONE:
                default:
                    break;
            }

        }

        /// <summary>
        /// Verify the error code if it is the HResult success value
        /// </summary>
        /// <param name="bytes"></param>
        /// <param name="startingIndex"></param>
        /// <returns></returns>
        public bool VerifyHResult(byte[] bytes, ref int startingIndex)
        {
            bool success = false;
            byte[] temp = new byte[Constant.SIZE_OF_UINT];
            temp = Helper.GetData(bytes, ref startingIndex, Constant.SIZE_OF_UINT);
            if (Convert.ToInt32(temp[3]) == 0)
            {
                //if the last bit is not set, it should be shown as success
                success = true;
            }

            return success;
        }

        /// <summary>
        /// This event is used to get the response from 
        /// CPMGetRowsetNotifyIn request.
        /// </summary>
        public event CPMGetRowsetNotifyOutResponseHandler
            CPMGetRowsetNotifyOutResponse;
        #endregion

        #region CPMGetScopeStatisticsIn and CMPGetScopeStatisticsOut

        /// <summary>
        /// CPMGetScopeStatisticsIn() request that statistics regarding the number of indexed items
        /// </summary>
        public void CPMGetScopeStatisticsIn()
        {
            byte[] statusInMessage
                = builder.GetCPMGetScopeStatisticsIn();
            byte[] statusOutMessage;
            RequestSender sender = GetRequestSender(isClientConnected);
            bytesRead
                = sender.SendMessage(statusInMessage, out statusOutMessage);
            if (sender == defaultSender)
            {
                //This means that disconnect message has been sent
                // through the pipe which does not have a connect In
                // sent across it.
                // If the sender.SendMessage() method is successful
                // Requirement 598 is validated
                wspTestSite.CaptureRequirement(598,
                   "In Windows the same pipe connection is used for the " +
                   "following messages, except when the error is returned" +
                   "in a CPMConnectOut message.");

            }
            // RequestSender objects uses path '\\pipe\\MSFTEWDS'
            // for the protocol transport
            wspTestSite.CaptureRequirement(3, @"All messages MUST be " +
                "transported using a named pipe: \\pipe\\MSFTEWDS");

            uint checkSum = 0;
            if (CPMGetQueryStatusOutResponse != null)
            {
                int startingIndex = 0;
                uint msgId = Helper.GetUInt(statusOutMessage,
                    ref startingIndex);
                uint msgStatus = Helper.GetUInt(statusOutMessage,
                    ref startingIndex);


                if ((msgId == (uint)MessageType.CPMGetScopeStatisticsOut)
                    && (msgStatus == 0x00000000))
                {
                    validator.ValidateGetScopeStatisticsOut(statusOutMessage, checkSum, msgStatus);

                    //if message response successfully, it must populated with the appropriate statistics
                    wspTestSite.CaptureRequirement(1153,
                        "[When the server receives a CPMGetScopeStatisticsIn message request from a client, " +
                        "the server MUST]The CPMGetScopeStatisticsOut message MUST be populated with the appropriate statistics.");
                }

                CPMGetScopeStatisticsOutResponse(msgStatus);
            }
        }
        /// <summary>
        /// This is to get the response for CMPGetScopeStatistics
        /// </summary>
        public event CPMGetScopeStatisticsOutResponseHandler CPMGetScopeStatisticsOutResponse;

        #endregion

        #region CPMSetScopePrioritizationIn and CPMSetScopePrioritizationOut

        /// <summary>
        /// CPMSetScopePrioritizationIn() request that server prioritize indexing of items that may be relevant to the originating query
        /// at a rate specified in the message
        /// </summary>
        /// <param name="priority"></param>
        public void CPMSetScopePrioritizationIn(uint priority)
        {
            byte[] setScopePrioritizationOutMessage = null;
            RequestSender sender = GetRequestSender(isClientConnected);
            uint eventFrequency = 0;
            if (priority == (uint)Priority.PRIORITY_LEVEL_DEFAULT)
            {
                eventFrequency = 0;
            }
            else
            {
                eventFrequency = 0x00001000;
            }
            byte[] setScopePrioritizationInMessage = builder.GetCPMSetScopePrioritization(priority, eventFrequency);

            int bytesRead = sender.SendMessage(setScopePrioritizationInMessage,
                out setScopePrioritizationOutMessage);
            byte[] value = null;
            value = new byte[bytesRead];
            Array.Copy(setScopePrioritizationOutMessage, 0, value, 0, bytesRead);

            uint checkSum = GetCheckSumField(setScopePrioritizationInMessage);
            // Read the message Response           

            int startingIndex = 0;
            uint msgId = Helper.GetUInt(setScopePrioritizationOutMessage, ref startingIndex);
            uint errorCode = Helper.GetUInt(setScopePrioritizationOutMessage, ref startingIndex);

            if (errorCode == 0)
            {
                validator.ValidateSetScopePrioritizationOut(value, checkSum, eventFrequency);
            }
            CPMSetScopePrioritizationOutResponse(errorCode);
        }

        /// <summary>
        /// This event is used to get the response from 
        /// CPMSetScopePrioritizationIn request.
        /// </summary>
        public event CPMSetScopePrioritizationOutResponseHandler
            CPMSetScopePrioritizationOutResponse;
        #endregion

        #region CPMUpdateDocumentsIn and CPMUpdateDocumentsOut

        /// <summary>
        /// CPMUpdateDocumentsIn() request directs the server to index the specified path
        /// </summary>
        /// <param name="_flag"></param>
        /// <param name="_fRootPath"></param>
        public void CPMUpdateDocumentsIn(uint _flag, uint _fRootPath)
        {
            byte[] updateDocumentsOutMessage = null;
            RequestSender sender = GetRequestSender(isClientConnected);

            string rootPath;
            //If set to 0x00000001, a path on which to perform the update is included in RootPath;
            //If set to 0x00000000, the update is to be performed on all indexed paths.
            if (_fRootPath == 0x00000001)
            {
                rootPath = Site.Properties["SharedPath"];
            }
            else
            {
                rootPath = "";
            }

            byte[] updateDocumentsInMessage = builder.GetCPMUpdateDocumentsIn(_flag, _fRootPath, rootPath);

            int bytesRead = sender.SendMessage(updateDocumentsInMessage,
                out updateDocumentsOutMessage);
            byte[] value = null;
            value = new byte[bytesRead];
            Array.Copy(updateDocumentsOutMessage, 0, value, 0, bytesRead);

            uint checkSum = GetCheckSumField(updateDocumentsInMessage);
            // Read the message Response           

            int startingIndex = 0;
            uint msgId = Helper.GetUInt(updateDocumentsOutMessage, ref startingIndex);
            uint errorCode = Helper.GetUInt(updateDocumentsOutMessage, ref startingIndex);

            if (errorCode == 0)
            {
                validator.ValidateUpdateDocumentsOut(value, checkSum);
            }
            CPMUpdateDocumentsOutResponse(errorCode);

        }

        /// <summary>
        /// This event is used to get the response from 
        /// CPMUpdateDocumentsIn request.
        /// </summary>
        public event CPMUpdateDocumentsOutResponseHandler
            CPMUpdateDocumentsOutResponse;
        #endregion
        #endregion



        #region Helper Methods


        /// <summary>
        /// Get server's OS version
        /// </summary>
        /// <param name="platform">Represent server's platform type</param>
        /// <returns>The call must return true which indicates success</returns>
        public bool GetServerPlatform(out SkuOsVersion platform)
        {
            platform = CheckSkuOsVersion();
            _platform = platform;

            return true;
        }

        #region Check SKU OS Version

        /// <summary>
        /// Check SKU version.
        /// </summary>
        /// <returns>SKU version</returns>
        private SkuOsVersion CheckSkuOsVersion()
        {
            string skuOsVersion = wspTestSite.Properties.Get("ServerOSVersion");

            if (skuOsVersion.ToLower() != "NonWin".ToLower() &&
                skuOsVersion.ToLower() != "W2K3".ToLower() &&
                skuOsVersion.ToLower() != "W2K8".ToLower() &&
                skuOsVersion.ToLower() != "Win7".ToLower())
            {
                wspTestSite.Assert.Fail("Unknown SKU OS version: {0}", skuOsVersion);
            }

            switch (skuOsVersion.ToLower())
            {
                case "nonwin":
                    Properties.SkuOsVersion = SkuOsVersion.NonWindows;
                    break;
                case "w2k3":
                    Properties.SkuOsVersion = SkuOsVersion.Win2K3;
                    break;
                case "w2k8":
                    Properties.SkuOsVersion = SkuOsVersion.Win2K8;
                    break;
                case "win7":
                    Properties.SkuOsVersion = SkuOsVersion.Win2K8R2;
                    break;
                default:
                    break;
            }

            return Properties.SkuOsVersion;
        }

        #endregion

        /// <summary>
        /// Fetches Checksum field from a WSP message
        /// </summary>
        /// <param name="wspMessage">WSP message BLOB</param>
        /// <returns>Checksum</returns>
        private uint GetCheckSumField(byte[] wspMessage)
        {
            int index = 8;
            uint checkSumField = Helper.GetUInt(wspMessage, ref index);
            return checkSumField;
        }

        /// <summary>
        /// Retrieves the cursor associated with the client
        /// </summary>
        /// <param name="machineName">client machine name</param>
        /// <returns>cursor associated with the query</returns>
        public uint GetCursor(string machineName)
        {
            uint cursor = 0;
            if (cursorMap.ContainsKey(machineName))
            {
                cursor = cursorMap[machineName];
            }
            return cursor;
        }

        /// <summary>
        /// Returns a WspClient object to send message to Server 
        /// </summary>
        /// <param name="isclientConnected">true if the client is already Connected through CPMConnectIn request</param>
        /// <returns>WspClient</returns>
        private WspClient GetClient(bool isclientConnected)
        {
            if (isclientConnected)
            {
                return connectedClients[ClientComputerName];
            }
            else
            {
                return defaultClient;
            }
        }

        /// <summary>
        /// Returns a RequestSender object to send message to Server 
        /// </summary>
        /// <param name="isclientConnected">true if the client is already
        /// Connected through CPMConnectIn request</param>
        /// <returns>RequestSender</returns>
        private RequestSender GetRequestSender(bool isclientConnected)
        {
            if (isclientConnected)
            {
                return connectedClients[ClientComputerName].sender;
            }
            else
            {
                return defaultSender;
            }
        }

        /// <summary>
        /// Returns the Offset to be used by protocol client and server
        /// </summary>
        /// <returns>Offset to be used (either 64 or 32)</returns>
        private uint GetOffsetUsed()
        {
            uint returnValue = 0;
            uint clientOffset
                = Convert.ToUInt32(wspTestSite.Properties["ClientOffset"]);
            uint serverOffset
                = Convert.ToUInt32(wspTestSite.Properties["ServerOffset"]);
            if (serverOffset == Constant.OFFSET_64
                && clientOffset == Constant.OFFSET_64)
            {
                returnValue = Constant.OFFSET_64;
            }
            else
            {
                returnValue = Constant.OFFSET_32;
            }
            return returnValue;
        }
        #endregion
    }
}
<|MERGE_RESOLUTION|>--- conflicted
+++ resolved
@@ -73,7 +73,7 @@
         /// <summary>
         /// Name of the connected Client
         /// </summary>
-        public string ClientComputerName = null;
+        public string clientMachineName = null;
         /// <summary>
         /// Catalog Name to Query
         /// </summary>
@@ -128,10 +128,10 @@
             wspTestSite.DefaultProtocolDocShortName = "MS-WSP";
             validator = new MessageValidator(wspTestSite);
             serverMachineName
-                = wspTestSite.Properties.Get("ServerComputerName");
-            ClientComputerName = wspTestSite.Properties.Get("ClientComputerName");
+                = wspTestSite.Properties.Get("SERVER_MACHINE_NAME");
+            clientMachineName = wspTestSite.Properties.Get("CLIENT_MACHINE_NAME");
             catalogName = wspTestSite.Properties.Get("CatalogName");
-            userName = wspTestSite.Properties.Get("ClientUserName");
+            userName = wspTestSite.Properties.Get("CLIENT_USERNAME");
             pipePath
                 = string.Format(@"\\{0}\\pipe\MSFTEWDS", serverMachineName);
             clientVersion = (uint)Convert.ToUInt32
@@ -181,7 +181,7 @@
 
             parameter.BufferSize = UInt32.Parse(wspTestSite.Properties.Get("BufferSize"));
 
-            parameter.LCIDValue = UInt32.Parse(wspTestSite.Properties.Get("LCIDValue"));
+            parameter.LCID_VALUE = UInt32.Parse(wspTestSite.Properties.Get("LCID_VALUE"));
 
             parameter.ClientBase = UInt32.Parse(wspTestSite.Properties.Get("ClientBase"));
 
@@ -258,18 +258,18 @@
             string locale = wspTestSite.Properties.Get("LanguageLocale");
 
             string serverName = serverMachineName;
-            var connectInMessage = builder.GetConnectInMessage(clientVersion, isClientRemote, userName, ClientComputerName, serverName, catalogName, locale);
+            var connectInMessage = builder.GetConnectInMessage(clientVersion, isClientRemote, userName, clientMachineName, serverName, catalogName, locale);
 
             //Send the connectIn message to Server.
-            if (!connectedClients.ContainsKey(ClientComputerName))
+            if (!connectedClients.ContainsKey(clientMachineName))
             {
                 client = new WspClient();
                 client.sender = new RequestSender(pipePath);
-                connectedClients.Add(ClientComputerName, client);
+                connectedClients.Add(clientMachineName, client);
             }
             else
             {
-                client = connectedClients[ClientComputerName];
+                client = connectedClients[clientMachineName];
             }
             // Send CPMConnectIn Message
             //Write the message in the Pipe and Get the response 
@@ -307,6 +307,8 @@
                     isClientConnected = true;
                 }
 
+                //Updated by v-aliche
+                //Delta Testing
                 startingIndexconnect = 0;
                 validator.ValidateHeader
                     (connectInMessageBytes,
@@ -402,7 +404,7 @@
                     queryOutMessage.Request = queryInMessage;
 
                     validator.ValidateCreateQueryOutResponse(queryOutMessage, numberOfCategorization, out cursor);
-                    cursorMap.Add(ClientComputerName, cursor[0]);
+                    cursorMap.Add(clientMachineName, cursor[0]);
                 }
                 CPMCreateQueryOutResponse(msgStatus);
             }
@@ -431,7 +433,7 @@
             uint cursorAssociated = 0;
             if (isCursorValid)
             {
-                cursorAssociated = GetCursor(ClientComputerName);
+                cursorAssociated = GetCursor(clientMachineName);
             }
             else
             {
@@ -520,7 +522,7 @@
             uint cursorAssociated = 0;
             if (isCursorValid)
             {
-                cursorAssociated = GetCursor(ClientComputerName);
+                cursorAssociated = GetCursor(clientMachineName);
             }
             else
             {
@@ -620,7 +622,7 @@
             uint cursorAssociated = 0;
             if (isCursorValid)
             {
-                cursorAssociated = GetCursor(ClientComputerName);
+                cursorAssociated = GetCursor(clientMachineName);
             }
             else
             {
@@ -723,7 +725,7 @@
             uint cursorAssociated = 0;
             if (isCursorValid)
             {
-                cursorAssociated = GetCursor(ClientComputerName);
+                cursorAssociated = GetCursor(clientMachineName);
             }
             else
             {
@@ -731,7 +733,7 @@
             }
 
 
-            //uint cursorAssociated = GetCursor(ClientComputerName);
+            //uint cursorAssociated = GetCursor(clientMachineName);
             var setBindingsInMessage = builder.GetCPMSetBindingsIn(cursorAssociated, out tableColumns, isValidBinding);
             this.setBindingsIn = setBindingsInMessage;
             byte[] setbindingsInResponseMessageBytes;
@@ -810,7 +812,7 @@
             uint cursorAssociated = 0;
             if (isCursorValid)
             {
-                cursorAssociated = GetCursor(ClientComputerName);
+                cursorAssociated = GetCursor(clientMachineName);
             }
             else
             {
@@ -900,7 +902,7 @@
             uint cbSoFar = 0;
             uint cbChunk
                 = Convert.ToUInt32(wspTestSite.Properties["CbChunk"]);
-            uint cursor = GetCursor(ClientComputerName);
+            uint cursor = GetCursor(clientMachineName);
             uint workId = GetWorkIdFromRowsOutMessage();
             byte[] fetchValueOut = null;
             byte[] value = null;
@@ -1008,35 +1010,32 @@
 
         #endregion
 
-<<<<<<< HEAD
-        #region CPMForceMergeIn and CPMForceMergeInResponse
-
-        /// <summary>
-        /// CPMForceMergeIn() request is sent to perform any 
-        /// maintenance necessary to improve query performance.
-        /// </summary>
-        /// <param name="isClientAdmin">Indicates whether the 
-        /// client has Admin privilege.</param>
-        public void CPMForceMergeIn(bool isClientAdmin)
-        {
-            //uint cursorAssociated = GetCursor(ClientComputerName);
-            byte[] forceMergeInMessage = builder.GetCPMForceMergeIn(1);
-            byte[] forceMergeInResponseMessage;
+        #region CPMGetNotifyIn and CPMSendNotifyOut
+
+        /// <summary>
+        /// CPMGetNotifyIn() requests that the client wants to be notified
+        /// of rowset changes.
+        /// </summary>
+        /// <param name="isCursorValid">Indicates whether the 
+        /// client has valid query cursor</param>
+        public void CPMGetNotify(bool isCursorValid)
+        {
+            uint cursorAssociated = 0;
+            if (isCursorValid)
+            {
+                cursorAssociated = GetCursor(clientMachineName);
+            }
+            else
+            {
+                cursorAssociated = uint.MaxValue - 10;
+            }
+
+            byte[] getNotifyMessage = builder.GetCPMGetNotify();
+            byte[] sendNotifyOut;
             uint checkSum = 0;
-            RequestSender sender;
-            if (isClientAdmin)
-            {
-                sender
-                = GetRequestSender(isClientConnected);
-            }
-            else
-            {
-                sender
-                = GetRequestSender(isClientAdmin);
-            }
-            //Get the Sender
-            bytesRead = sender.SendMessage(forceMergeInMessage,
-                out forceMergeInResponseMessage);
+            RequestSender sender
+                = GetRequestSender(isClientConnected); //Get the Sender
+            sender.SendMessage(getNotifyMessage, out sendNotifyOut);
             if (sender == defaultSender)
             {
                 // This means that disconnect message has been sent
@@ -1053,75 +1052,74 @@
             // RequestSender objects uses path '\\pipe\\MSFTEWDS'
             // for the protocol transport
             wspTestSite.CaptureRequirement(3, @"All messages MUST be " +
-                 "transported using a named pipe: \\pipe\\MSFTEWDS");
-
-            if (forceMergeInResponseMessage != null)
+                "transported using a named pipe: \\pipe\\MSFTEWDS");
+
+            if (CPMSendNotifyOutResponse != null)
             {
                 int startingIndex = 0;
-                uint msgId = Helper.GetUInt(forceMergeInResponseMessage,
-                    ref startingIndex);
-                uint msgStatus = Helper.GetUInt(forceMergeInResponseMessage,
-                    ref startingIndex);
+                uint msgId
+                    = Helper.GetUInt(sendNotifyOut, ref startingIndex);
+                uint msgStatus
+                    = Helper.GetUInt(sendNotifyOut, ref startingIndex);
                 if (msgStatus != 0)
                 {
-                    wspTestSite.CaptureRequirementIfAreEqual<int>(bytesRead,
+                    if (wspTestSite.Properties.Get("ServerOSVersion").ToUpper() != "WIN7")
+                    {
+                        wspTestSite.CaptureRequirementIfAreEqual<int>(bytesRead,
                         Constant.SIZE_OF_HEADER, 619,
                         "Whenever an error occurs during processing of a " +
                         "message sent by a client, the server MUST respond " +
                         "with the message header (only) of the message sent " +
                         "by the client, keeping the _msg field intact.");
+                    }
+
                     //If 4 byte Non Zero field is read as status
                     // The requirement 620 gets validated
-                    wspTestSite.CaptureRequirement(620, "Whenever an error " +
-                        "occurs during processing of a message sent by a " +
-                        "client, the server MUST set the _status field to " +
-                        "the error code value.");
-                }
-                if ((msgId == (uint)MessageType.CPMForceMergeIn)
+                    wspTestSite.CaptureRequirement(620,
+                        "Whenever an error occurs during processing of a " +
+                        "message sent by a client, the server MUST set the " +
+                        "_status field to the error code value.");
+                }
+                if ((msgId == (uint)MessageType.CPMSendNotifyOut)
                     && (msgStatus == 0x00000000))
                 {
-                    validator.ValidateForceMergeInResponse
-                        (forceMergeInResponseMessage, checkSum);
-                }
-                CPMForceMergeInResponse(msgStatus); // Fire Response Event
-            }
-        }
-        /// <summary>
-        /// This event is used to get the response from 
-        /// CPMForceMergeIn request.
-        /// </summary>
-        public event CPMForceMergeInResponseHandler CPMForceMergeInResponse;
-
-        #endregion
-
-=======
->>>>>>> e77bb716
-        #region CPMGetNotifyIn and CPMSendNotifyOut
-
-        /// <summary>
-        /// CPMGetNotifyIn() requests that the client wants to be notified
-        /// of rowset changes.
-        /// </summary>
-        /// <param name="isCursorValid">Indicates whether the 
-        /// client has valid query cursor</param>
-        public void CPMGetNotify(bool isCursorValid)
+                    validator.ValidateSendNotifyOut(sendNotifyOut, checkSum);
+                }
+                CPMSendNotifyOutResponse(msgStatus); // Fire Response Event
+            }
+        }
+        /// <summary>
+        /// This event is used to get the response from CPMGetNotify request.
+        /// </summary>
+        public event CPMSendNotifyOutResponseHandler CPMSendNotifyOutResponse;
+
+        #endregion
+
+        #region CPMFreeCursorIn and CPMFreeCursorOut
+
+        /// <summary>
+        /// CPMFreeCursorIn() requests to release a cursor.
+        /// </summary>
+        /// <param name="isCursorValid">Indicates the client requesting 
+        /// to release a cursor.</param>
+        public void CPMFreeCursorIn(bool isCursorValid)
         {
             uint cursorAssociated = 0;
             if (isCursorValid)
             {
-                cursorAssociated = GetCursor(ClientComputerName);
+                cursorAssociated = GetCursor(clientMachineName);
             }
             else
             {
                 cursorAssociated = uint.MaxValue - 10;
             }
-
-            byte[] getNotifyMessage = builder.GetCPMGetNotify();
-            byte[] sendNotifyOut;
-            uint checkSum = 0;
-            RequestSender sender
-                = GetRequestSender(isClientConnected); //Get the Sender
-            sender.SendMessage(getNotifyMessage, out sendNotifyOut);
+            uint errorCode = 0xFFFFFFFF; // Get it from Server
+                                         //string machineName = GetMachineName(machineNameValue);
+                                         //uint cursor = GetCursor(clientMachineName);
+            byte[] freeCursorOut;
+            byte[] freeCursor = builder.GetFreeCursorIn(cursorAssociated);
+            RequestSender sender = GetRequestSender(isClientConnected);
+            sender.SendMessage(freeCursor, out freeCursorOut);
             if (sender == defaultSender)
             {
                 // This means that disconnect message has been sent
@@ -1139,73 +1137,50 @@
             // for the protocol transport
             wspTestSite.CaptureRequirement(3, @"All messages MUST be " +
                 "transported using a named pipe: \\pipe\\MSFTEWDS");
-
-            if (CPMSendNotifyOutResponse != null)
-            {
-                int startingIndex = 0;
-                uint msgId
-                    = Helper.GetUInt(sendNotifyOut, ref startingIndex);
-                uint msgStatus
-                    = Helper.GetUInt(sendNotifyOut, ref startingIndex);
-                if (msgStatus != 0)
-                {
-                    if (wspTestSite.Properties.Get("ServerOSVersion").ToUpper() != "WIN7")
-                    {
-                        wspTestSite.CaptureRequirementIfAreEqual<int>(bytesRead,
-                        Constant.SIZE_OF_HEADER, 619,
-                        "Whenever an error occurs during processing of a " +
-                        "message sent by a client, the server MUST respond " +
-                        "with the message header (only) of the message sent " +
-                        "by the client, keeping the _msg field intact.");
-                    }
-
-                    //If 4 byte Non Zero field is read as status
-                    // The requirement 620 gets validated
-                    wspTestSite.CaptureRequirement(620,
-                        "Whenever an error occurs during processing of a " +
-                        "message sent by a client, the server MUST set the " +
-                        "_status field to the error code value.");
-                }
-                if ((msgId == (uint)MessageType.CPMSendNotifyOut)
-                    && (msgStatus == 0x00000000))
-                {
-                    validator.ValidateSendNotifyOut(sendNotifyOut, checkSum);
-                }
-                CPMSendNotifyOutResponse(msgStatus); // Fire Response Event
-            }
-        }
-        /// <summary>
-        /// This event is used to get the response from CPMGetNotify request.
-        /// </summary>
-        public event CPMSendNotifyOutResponseHandler CPMSendNotifyOutResponse;
-
-        #endregion
-
-        #region CPMFreeCursorIn and CPMFreeCursorOut
-
-        /// <summary>
-        /// CPMFreeCursorIn() requests to release a cursor.
-        /// </summary>
-        /// <param name="isCursorValid">Indicates the client requesting 
-        /// to release a cursor.</param>
-        public void CPMFreeCursorIn(bool isCursorValid)
-        {
-            uint cursorAssociated = 0;
-            if (isCursorValid)
-            {
-                cursorAssociated = GetCursor(ClientComputerName);
+            int startingIndex = 0;
+            uint msgId
+                    = Helper.GetUInt(freeCursorOut, ref startingIndex);
+            errorCode = Helper.GetUInt(freeCursorOut, ref startingIndex);
+            if (CPMFreeCursorOutResponse != null)
+            {
+                uint checkSumZero = 0x00000000;
+                if ((msgId == (uint)MessageType.CPMFreeCursorOut))
+                {
+                    validator.ValidateFreeCursorOut(freeCursorOut, checkSumZero);
+                }
+                CPMFreeCursorOutResponse(errorCode);
+            }
+        }
+        /// <summary>
+        /// This event is used to get the response from 
+        /// CPMFreeCursorIn request.
+        /// </summary>
+        public event CPMFreeCursorOutResponseHandler
+            CPMFreeCursorOutResponse;
+
+        #endregion
+
+        #region CPMDisconnect
+
+        /// <summary>
+        /// CPMDisconnect() request is sent to end the connection 
+        /// with the server.
+        /// </summary>
+        public void CPMDisconnect()
+        {
+            byte[] disconnectResponse = null;
+            RequestSender sender = null;
+            byte[] disconnectMessage = builder.GetDisconnectMessage();
+            if (connectedClients.ContainsKey(clientMachineName))
+            {
+                sender = connectedClients[clientMachineName].sender;
             }
             else
             {
-                cursorAssociated = uint.MaxValue - 10;
-            }
-            uint errorCode = 0xFFFFFFFF; // Get it from Server
-                                         //string machineName = GetMachineName(machineNameValue);
-                                         //uint cursor = GetCursor(ClientComputerName);
-            byte[] freeCursorOut;
-            byte[] freeCursor = builder.GetFreeCursorIn(cursorAssociated);
-            RequestSender sender = GetRequestSender(isClientConnected);
-            sender.SendMessage(freeCursor, out freeCursorOut);
+                sender = defaultSender;
+            }
+            int bytesRead = sender.SendMessage(disconnectMessage,
+                out disconnectResponse);
             if (sender == defaultSender)
             {
                 // This means that disconnect message has been sent
@@ -1223,72 +1198,11 @@
             // for the protocol transport
             wspTestSite.CaptureRequirement(3, @"All messages MUST be " +
                 "transported using a named pipe: \\pipe\\MSFTEWDS");
-            int startingIndex = 0;
-            uint msgId
-                    = Helper.GetUInt(freeCursorOut, ref startingIndex);
-            errorCode = Helper.GetUInt(freeCursorOut, ref startingIndex);
-            if (CPMFreeCursorOutResponse != null)
-            {
-                uint checkSumZero = 0x00000000;
-                if ((msgId == (uint)MessageType.CPMFreeCursorOut))
-                {
-                    validator.ValidateFreeCursorOut(freeCursorOut, checkSumZero);
-                }
-                CPMFreeCursorOutResponse(errorCode);
-            }
-        }
-        /// <summary>
-        /// This event is used to get the response from 
-        /// CPMFreeCursorIn request.
-        /// </summary>
-        public event CPMFreeCursorOutResponseHandler
-            CPMFreeCursorOutResponse;
-
-        #endregion
-
-        #region CPMDisconnect
-
-        /// <summary>
-        /// CPMDisconnect() request is sent to end the connection 
-        /// with the server.
-        /// </summary>
-        public void CPMDisconnect()
-        {
-            byte[] disconnectResponse = null;
-            RequestSender sender = null;
-            byte[] disconnectMessage = builder.GetDisconnectMessage();
-            if (connectedClients.ContainsKey(ClientComputerName))
-            {
-                sender = connectedClients[ClientComputerName].sender;
-            }
-            else
-            {
-                sender = defaultSender;
-            }
-            int bytesRead = sender.SendMessage(disconnectMessage,
-                out disconnectResponse);
-            if (sender == defaultSender)
-            {
-                // This means that disconnect message has been sent
-                // through the pipe which does not have a connect In
-                // sent across it.
-                // If the sender.SendMessage() method is successful
-                // Requirement 598 is validated
-                wspTestSite.CaptureRequirement(598,
-                   "In Windows the same pipe connection is used for the " +
-                   "following messages, except when the error is returned" +
-                   "in a CPMConnectOut message.");
-
-            }
-            // RequestSender objects uses path '\\pipe\\MSFTEWDS'
-            // for the protocol transport
-            wspTestSite.CaptureRequirement(3, @"All messages MUST be " +
-                "transported using a named pipe: \\pipe\\MSFTEWDS");
-
-            if (connectedClients.ContainsKey(ClientComputerName))
+
+            if (connectedClients.ContainsKey(clientMachineName))
             {
                 // Remove the Request Sender associated with the client
-                connectedClients.Remove(ClientComputerName);
+                connectedClients.Remove(clientMachineName);
             }
         }
 
@@ -1364,7 +1278,7 @@
                 case (int)EventType.PROPAGATE_ADD:
                     fileName = wspTestSite.Properties["NewFile1"];
                     //Create a file on remote server
-                    sutStatus = sutAdapter.CreateFile(wspTestSite.Properties["ServerComputerName"], wspTestSite.Properties["DomainName"], wspTestSite.Properties["ClientUserName"], wspTestSite.Properties["Password"], fileName);
+                    sutStatus = sutAdapter.CreateFile(wspTestSite.Properties["ServerComputerName"], wspTestSite.Properties["DomainName"], wspTestSite.Properties["CLIENT_USERNAME"], wspTestSite.Properties["Password"], fileName);
                     if (sutStatus != 0)
                     {
                         wspTestSite.Log.Add(LogEntryKind.Comment, "File created failed on server");
@@ -1374,7 +1288,7 @@
                     {
                         fileName = wspTestSite.Properties["NewFile2"];
                         //Create a file on remote server
-                        sutStatus = sutAdapter.CreateFile(wspTestSite.Properties["ServerComputerName"], wspTestSite.Properties["DomainName"], wspTestSite.Properties["ClientUserName"], wspTestSite.Properties["Password"], fileName);
+                        sutStatus = sutAdapter.CreateFile(wspTestSite.Properties["ServerComputerName"], wspTestSite.Properties["DomainName"], wspTestSite.Properties["CLIENT_USERNAME"], wspTestSite.Properties["Password"], fileName);
 
                         if (sutStatus != 0)
                         {
@@ -1386,7 +1300,7 @@
                 case (int)EventType.PROPAGATE_DELETE:
                     fileName = wspTestSite.Properties["ExistFile1"];
                     //Delete a file on remote server
-                    sutStatus = sutAdapter.DeleteFile(wspTestSite.Properties["ServerComputerName"], wspTestSite.Properties["DomainName"], wspTestSite.Properties["ClientUserName"], wspTestSite.Properties["Password"], fileName);
+                    sutStatus = sutAdapter.DeleteFile(wspTestSite.Properties["ServerComputerName"], wspTestSite.Properties["DomainName"], wspTestSite.Properties["CLIENT_USERNAME"], wspTestSite.Properties["Password"], fileName);
                     if (sutStatus != 0)
                     {
                         wspTestSite.Log.Add(LogEntryKind.Comment, "File deleted failed on server");
@@ -1396,7 +1310,7 @@
                     {
                         fileName = wspTestSite.Properties["ExistFile2"];
                         //Delete a file on remote server
-                        sutStatus = sutAdapter.DeleteFile(wspTestSite.Properties["ServerComputerName"], wspTestSite.Properties["DomainName"], wspTestSite.Properties["ClientUserName"], wspTestSite.Properties["Password"], fileName);
+                        sutStatus = sutAdapter.DeleteFile(wspTestSite.Properties["ServerComputerName"], wspTestSite.Properties["DomainName"], wspTestSite.Properties["CLIENT_USERNAME"], wspTestSite.Properties["Password"], fileName);
                         if (sutStatus != 0)
                         {
                             wspTestSite.Log.Add(LogEntryKind.Comment, "File deleted failed on server");
@@ -1407,7 +1321,7 @@
                 case (int)EventType.PROPAGATE_MODIFY:
                     fileName = wspTestSite.Properties["ExistFile3"];
                     //Modify a file on remote server
-                    sutStatus = sutAdapter.ModifyFile(wspTestSite.Properties["ServerComputerName"], wspTestSite.Properties["DomainName"], wspTestSite.Properties["ClientUserName"], wspTestSite.Properties["Password"], fileName);
+                    sutStatus = sutAdapter.ModifyFile(wspTestSite.Properties["ServerComputerName"], wspTestSite.Properties["DomainName"], wspTestSite.Properties["CLIENT_USERNAME"], wspTestSite.Properties["Password"], fileName);
                     if (sutStatus != 0)
                     {
                         wspTestSite.Log.Add(LogEntryKind.Comment, "File operation failed on server while modifying");
@@ -1417,7 +1331,7 @@
                     {
                         fileName = wspTestSite.Properties["ExistFile4"];
                         //Modify a file on remote server
-                        sutStatus = sutAdapter.ModifyFile(wspTestSite.Properties["ServerComputerName"], wspTestSite.Properties["DomainName"], wspTestSite.Properties["ClientUserName"], wspTestSite.Properties["Password"], fileName);
+                        sutStatus = sutAdapter.ModifyFile(wspTestSite.Properties["ServerComputerName"], wspTestSite.Properties["DomainName"], wspTestSite.Properties["CLIENT_USERNAME"], wspTestSite.Properties["Password"], fileName);
                         if (sutStatus != 0)
                         {
                             wspTestSite.Log.Add(LogEntryKind.Comment, "File operation failed on server while modifying");
@@ -1472,7 +1386,7 @@
                     {
                         fileName = wspTestSite.Properties["NewFile2"];
                         //Delete file on the remote server
-                        sutStatus = sutAdapter.DeleteFile(wspTestSite.Properties["ServerComputerName"], wspTestSite.Properties["DomainName"], wspTestSite.Properties["ClientUserName"], wspTestSite.Properties["Password"], fileName);
+                        sutStatus = sutAdapter.DeleteFile(wspTestSite.Properties["ServerComputerName"], wspTestSite.Properties["DomainName"], wspTestSite.Properties["CLIENT_USERNAME"], wspTestSite.Properties["Password"], fileName);
 
                         if (sutStatus != 0)
                         {
@@ -1482,7 +1396,7 @@
                     }
                     fileName = wspTestSite.Properties["NewFile1"];
                     //Delete file on the remote server
-                    sutStatus = sutAdapter.DeleteFile(wspTestSite.Properties["ServerComputerName"], wspTestSite.Properties["DomainName"], wspTestSite.Properties["ClientUserName"], wspTestSite.Properties["Password"], fileName);
+                    sutStatus = sutAdapter.DeleteFile(wspTestSite.Properties["ServerComputerName"], wspTestSite.Properties["DomainName"], wspTestSite.Properties["CLIENT_USERNAME"], wspTestSite.Properties["Password"], fileName);
 
                     if (sutStatus != 0)
                     {
@@ -1493,7 +1407,7 @@
                 case (int)EventType.PROPAGATE_DELETE:
                     fileName = wspTestSite.Properties["ExistFile1"];
                     //Create file on the remote server
-                    sutStatus = sutAdapter.CreateFile(wspTestSite.Properties["ServerComputerName"], wspTestSite.Properties["DomainName"], wspTestSite.Properties["ClientUserName"], wspTestSite.Properties["Password"], fileName);
+                    sutStatus = sutAdapter.CreateFile(wspTestSite.Properties["ServerComputerName"], wspTestSite.Properties["DomainName"], wspTestSite.Properties["CLIENT_USERNAME"], wspTestSite.Properties["Password"], fileName);
                     if (sutStatus != 0)
                     {
                         wspTestSite.Log.Add(LogEntryKind.Comment, "File created failed on server");
@@ -1503,7 +1417,7 @@
                     {
                         fileName = wspTestSite.Properties["ExistFile2"];
                         //Create file on the remote server
-                        sutStatus = sutAdapter.CreateFile(wspTestSite.Properties["ServerComputerName"], wspTestSite.Properties["DomainName"], wspTestSite.Properties["ClientUserName"], wspTestSite.Properties["Password"], fileName);
+                        sutStatus = sutAdapter.CreateFile(wspTestSite.Properties["ServerComputerName"], wspTestSite.Properties["DomainName"], wspTestSite.Properties["CLIENT_USERNAME"], wspTestSite.Properties["Password"], fileName);
                         if (sutStatus != 0)
                         {
                             wspTestSite.Log.Add(LogEntryKind.Comment, "File created failed on server");
@@ -1516,7 +1430,7 @@
                     {
                         fileName = wspTestSite.Properties["ExistFile4"];
                         //Delete file on the remote server
-                        sutStatus = sutAdapter.DeleteFile(wspTestSite.Properties["ServerComputerName"], wspTestSite.Properties["DomainName"], wspTestSite.Properties["ClientUserName"], wspTestSite.Properties["Password"], fileName);
+                        sutStatus = sutAdapter.DeleteFile(wspTestSite.Properties["ServerComputerName"], wspTestSite.Properties["DomainName"], wspTestSite.Properties["CLIENT_USERNAME"], wspTestSite.Properties["Password"], fileName);
                         if (sutStatus != 0)
                         {
                             wspTestSite.Log.Add(LogEntryKind.Comment, "File deleted failed on server");
@@ -1525,14 +1439,14 @@
                     }
                     fileName = wspTestSite.Properties["ExistFile3"];
                     //Delete file on the remote server
-                    sutStatus = sutAdapter.DeleteFile(wspTestSite.Properties["ServerComputerName"], wspTestSite.Properties["DomainName"], wspTestSite.Properties["ClientUserName"], wspTestSite.Properties["Password"], fileName);
+                    sutStatus = sutAdapter.DeleteFile(wspTestSite.Properties["ServerComputerName"], wspTestSite.Properties["DomainName"], wspTestSite.Properties["CLIENT_USERNAME"], wspTestSite.Properties["Password"], fileName);
                     if (sutStatus != 0)
                     {
                         wspTestSite.Log.Add(LogEntryKind.Comment, "File deleted failed on server");
                         return;
                     }
                     //Create file on the remote server
-                    sutStatus = sutAdapter.CreateFile(wspTestSite.Properties["ServerComputerName"], wspTestSite.Properties["DomainName"], wspTestSite.Properties["ClientUserName"], wspTestSite.Properties["Password"], fileName);
+                    sutStatus = sutAdapter.CreateFile(wspTestSite.Properties["ServerComputerName"], wspTestSite.Properties["DomainName"], wspTestSite.Properties["CLIENT_USERNAME"], wspTestSite.Properties["Password"], fileName);
                     if (sutStatus != 0)
                     {
                         wspTestSite.Log.Add(LogEntryKind.Comment, "File created failed on server");
@@ -1542,7 +1456,7 @@
                     {
                         fileName = wspTestSite.Properties["ExistFile4"];
                         //Create file on the remote server
-                        sutStatus = sutAdapter.CreateFile(wspTestSite.Properties["ServerComputerName"], wspTestSite.Properties["DomainName"], wspTestSite.Properties["ClientUserName"], wspTestSite.Properties["Password"], fileName);
+                        sutStatus = sutAdapter.CreateFile(wspTestSite.Properties["ServerComputerName"], wspTestSite.Properties["DomainName"], wspTestSite.Properties["CLIENT_USERNAME"], wspTestSite.Properties["Password"], fileName);
                         if (sutStatus != 0)
                         {
                             wspTestSite.Log.Add(LogEntryKind.Comment, "File created failed on server");
@@ -1848,7 +1762,7 @@
         {
             if (isclientConnected)
             {
-                return connectedClients[ClientComputerName];
+                return connectedClients[clientMachineName];
             }
             else
             {
@@ -1866,7 +1780,7 @@
         {
             if (isclientConnected)
             {
-                return connectedClients[ClientComputerName].sender;
+                return connectedClients[clientMachineName].sender;
             }
             else
             {
