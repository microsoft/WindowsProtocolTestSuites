--- conflicted
+++ resolved
@@ -877,13 +877,9 @@
         /// <param name="fBwdFetch">Indicating the order in which to fetch the rows</param>
         /// <param name="eType">Type of SeekDescription</param>
         /// <param name="response">The CPMGetRowsOut response from the server.</param>
-        public void CPMGetRowsIn(uint cursor, uint rowsToTransfer, uint rowWidth, uint cbReadBuffer, uint fBwdFetch, uint eType, out CPMGetRowsOut response, uint chapter = 0)
-        {
-<<<<<<< HEAD
-            CPMGetRowsIn(cursor, rowsToTransfer, rowWidth, cbReadBuffer, fBwdFetch, eType, null, out response, chapter);
-=======
+        public void CPMGetRowsIn(uint cursor, uint rowsToTransfer, uint rowWidth, uint cbReadBuffer, uint fBwdFetch, uint eType, out CPMGetRowsOut response)
+        {
             CPMGetRowsIn(cursor, rowsToTransfer, rowWidth, cbReadBuffer, fBwdFetch, eType, null, null, out response);
->>>>>>> ba9e7bbb
         }
 
         /// <summary>
@@ -897,7 +893,7 @@
         /// <param name="eType">Type of SeekDescription</param>
         /// <param name="seekDescription">The SeekDescription structure.</param>
         /// <param name="response">The CPMGetRowsOut response from the server.</param>
-        public void CPMGetRowsIn(uint cursor, uint rowsToTransfer, uint rowWidth, uint cbReadBuffer, uint fBwdFetch, uint eType, object seekDescription, out CPMGetRowsOut response, uint chapter = 0)
+        public void CPMGetRowsIn(uint cursor, uint rowsToTransfer, uint rowWidth, uint cbReadBuffer, uint fBwdFetch, uint eType, object seekDescription, out CPMGetRowsOut response)
         {
             CPMGetRowsIn(cursor, rowsToTransfer, rowWidth, cbReadBuffer, fBwdFetch, eType, null, seekDescription, out response);
         }
@@ -920,11 +916,7 @@
 
             // Get hold of appropriate Sender (Pipe with/without connection)
             var client = GetClient(isClientConnected);
-<<<<<<< HEAD
-            var getRowsInMessage = builder.GetCPMRowsInMessage(cursor, rowsToTransfer, rowWidth, cbReadBuffer, fBwdFetch, eType, seekDescription, out rowsInReserve, chapter);
-=======
             var getRowsInMessage = builder.GetCPMRowsInMessage(cursor, rowsToTransfer, rowWidth, cbReadBuffer, fBwdFetch, eType, chapt, seekDescription, out rowsInReserve);
->>>>>>> ba9e7bbb
             var getRowsInMessageBytes = Helper.ToBytes(getRowsInMessage);
 
             client.SendCPMGetRowsIn(
