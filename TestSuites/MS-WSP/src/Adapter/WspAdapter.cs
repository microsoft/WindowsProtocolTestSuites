--- conflicted
+++ resolved
@@ -125,9 +125,6 @@
             userName = wspTestSite.Properties.Get("CLIENT_USERNAME");
             pipePath
                 = string.Format(@"\\{0}\\pipe\MSFTEWDS", serverMachineName);
-            locale = Helper.AddNull
-                (wspTestSite.Properties.Get("LanguageLocale"));
-
             clientVersion = (uint)Convert.ToUInt32
                 (wspTestSite.Properties["ClientVersion"]);
 
@@ -261,16 +258,9 @@
         {
             int startingIndex = 0;
             RequestSender sender = null;
-<<<<<<< HEAD
-            string serverNameWithNull = Helper.AddNull(serverMachineName);
-=======
-            var cV = wspTestSite.Properties["ClientVersion"];
-            clientVersion = (uint)Convert.ToUInt32
-                (wspTestSite.Properties["ClientVersion"]);
             string locale = wspTestSite.Properties.Get("LanguageLocale");
 
             string serverName = serverMachineName;
->>>>>>> e472b5c5
             byte[] connectInMessage = builder.GetConnectInMessage
                 (clientVersion, 1, userName, clientMachineName,
                 serverName, catalogName, locale);
@@ -360,13 +350,13 @@
         {
             int startingIndex = 0;
             RequestSender sender = null;
-
-            string serverNameWithNull = Helper.AddNull(serverMachineName);
+            string locale = wspTestSite.Properties.Get("LanguageLocale");
+
             byte[] connectInMessage = builder.GetConnectInMessage
                 (clientVersion, isClientRemote, userName, clientMachineName,
-                serverNameWithNull, catalogName, locale);
+                serverMachineName, catalogName, locale);
             uint checkSum = GetCheckSumField(connectInMessage);
-            
+
 
             //Send the connectIn message to Server.
             Byte[] connectOutMessage;
@@ -399,14 +389,6 @@
                     = Helper.GetUInt(connectOutMessage, ref startingIndex);
                 if (msgStatus != 0)
                 {
-                    //wspTestSite.CaptureRequirementIfAreEqual<int>(bytesRead,
-                    // Constant.SIZE_OF_HEADER, 619,
-                    // "Whenever an error occurs during processing of a " +
-                    // "message sent by a client, the server MUST respond " +
-                    // "with the message header (only) of the message sent " +
-                    // "by the client, keeping the _msg field intact.");
-                    //If 4 byte Non Zero field is read as status
-                    // The requirement 620 gets validated
                     wspTestSite.CaptureRequirement(620,
                         "Whenever an error occurs during processing of a " +
                         "message sent by a client, the server MUST set the " +
