--- conflicted
+++ resolved
@@ -696,6 +696,8 @@
             CPMSetBindingsIn(
                 setBindingsInMessage._hCursor,
                 setBindingsInMessage._cbRow,
+                setBindingsInMessage._cbBindingDesc,
+                setBindingsInMessage._dummy,
                 setBindingsInMessage.cColumns,
                 setBindingsInMessage.aColumns);
         }
@@ -717,16 +719,12 @@
         /// <summary>
         /// Create and send CPMSetBindingsIn and expect response.
         /// </summary>
-        public void CPMSetBindingsIn(uint _hCursor, uint _cbRow, uint cColumns, CTableColumn[] aColumns)
+        public void CPMSetBindingsIn(uint _hCursor, uint _cbRow, uint _cbBindingDesc, uint _dummy, uint cColumns, CTableColumn[] aColumns)
         {
             var client = GetClient(isClientConnected);
 
-<<<<<<< HEAD
-            client.SendCPMSetBindingsIn(_hCursor, _cbRow, cColumns, aColumns);
-=======
             Helper.UpdateTableColumns(aColumns);
             client.SendCPMSetBindingsIn(_hCursor, _cbRow, _cbBindingDesc, _dummy, cColumns, aColumns);
->>>>>>> a87b9839
 
             CPMSetBindingsOut response;
             client.ExpectMessage<CPMSetBindingsOut>(out response);
