﻿// Copyright (c) Microsoft. All rights reserved.
// Licensed under the MIT license. See LICENSE file in the project root for full license information.

using System;
using System.Linq;
using System.Text;

namespace Microsoft.Protocols.TestTools.StackSdk.FileAccessService.WSP.Adapter
{
    public class MessageBuilderParameter
    {
        public string[] PropertySet_One_DBProperties;

        public string[] PropertySet_Two_DBProperties;

        public Guid Array_PropertySet_One_Guid;

        public string[] Array_PropertySet_One_DBProperties;

        public Guid Array_PropertySet_Two_Guid;

        public string[] Array_PropertySet_Two_DBProperties;

        public Guid Array_PropertySet_Three_Guid;

        public string[] Array_PropertySet_Three_DBProperties;

        public Guid Array_PropertySet_Four_Guid;

        public string[] Array_PropertySet_Four_DBProperties;

        public uint EachRowSize;

        public uint EType;

        public uint BufferSize;

        public uint LCID_VALUE;

        public uint ClientBase;

        public uint RowsToTransfer;
    }

    /// <summary>
    /// Message Builder class provides methods to 
    /// build MS-WSP request messages
    /// </summary>
    public class MessageBuilder
    {
        #region Fields

        /// <summary>
        /// Specifies a field is Used
        /// </summary>
        byte FIELD_USED = 0x01;
        /// <summary>
        /// Specifies a field is NOT used
        /// </summary>
        byte FIELD_NOT_USED = 0x00;
        /// <summary>
        /// Specifies alignment of 4 bytes
        /// </summary>
        byte OFFSET_4 = 4;
        /// <summary>
        /// Specifies alignment of 8 bytes
        /// </summary>
        byte OFFSET_8 = 8;
        /// <summary>
        /// Represent a search scope
        /// </summary>
        string searchScope = string.Empty;
        /// <summary>
        /// Represent a query string
        /// </summary>
        string queryString = string.Empty;

        /// <summary>
        /// Specifies the property type is ID
        /// </summary>
        int PROPERTY_ID = 0x1;

        /// <summary>
        /// Length of each message header
        /// </summary>
        int HEADER_LENGTH = 16;

        /// <summary>
        /// Specifies comma separated properties
        /// </summary>
        char[] delimiter = new char[] { ',' };
        /// <summary>
        /// Number of external property set count
        /// </summary>
        uint EXTERNAL_PROPSET_COUNT = 4;

        /// <summary>
        /// Value to XOR with for Header checksum
        /// </summary>
        uint CHECKSUM_XOR_VALUE = 0x59533959;

        /// <summary>
        /// Value to OR with for Safe Array Type
        /// </summary>
        ushort SAFE_ARRAY_TYPE = 0x2000;

        /// <summary>
        /// Value to OR with for Vector Type
        /// </summary>
        ushort VECTOR_TYPE = 0x1000;

        /// <summary>
        /// Command time out
        /// </summary>
        uint COMMAND_TIME_OUT = 0x1E;
        /// <summary>
        /// Content Restriction operation
        /// </summary>
        uint RELATION_OPERATION = 0x4;

        /// <summary>
        /// Id of Property Restrictin Node
        /// </summary>
        uint PROPERTY_RESTRICTION_NODE_ID = 5;

        /// <summary>
        /// Id of Content Restriction Node
        /// </summary>
        uint CONTENT_RESTRICTION_NODE_ID = 4;

        /// <summary>
        /// Wieghtage of the Node
        /// </summary>
        uint NODE_WEIGHTAGE = 1000;

        /// <summary>
        /// Means Logical AND operation between Node Restriction
        /// </summary>
        uint LOGICAL_AND = 0x1;

        //newC
        /// <summary>
        /// static value for chapter of CPMGetRowsIn message
        /// </summary>
        public static uint chapter;

        public static uint rowWidth = 92;


        public MessageBuilderParameter parameter;

        /// <summary>
        /// Indicates if we use 64-bit or 32-bit when building requests.
        /// </summary>
        public bool Is64bit = true;

        #endregion

        /// <summary>
        /// constructor takes the ITestSite as parameter
        /// </summary>
        /// <param name="testSite">Site from where it needs 
        /// to read configurable data</param>
        public MessageBuilder(MessageBuilderParameter parameter)
        {
            this.parameter = parameter;
        }

        #region MS-WSP Request Messages
        /// <summary>
        /// Builds CPMConnectIn message 
        /// </summary>
        /// <param name="clientVersion">Version of the
        /// protocol client</param>
        /// <param name="isRemote">If the query is remote, 
        /// then 1 else 0</param>
        /// <param name="userName">User initiating the connection</param>
        /// <param name="machineName">Client Machine Name</param>
        /// <param name="serverMachineName">Server Machine Name</param>
        /// <param name="catalogName">Name of the Catalog 
        /// under operation</param>
        /// <param name="languageLocale">Language Locale</param>
        /// <param name="cPropSets">The number of CDbPropSet structures in the following fields</param>
        /// <param name="cExtPropSet">The number of CDbPropSet structures in aPropertySet</param>
        /// <returns>CPMConnectIn message</returns>
        public CPMConnectIn GetConnectInMessage(uint clientVersion, int isRemote,
            string userName, string machineName, string serverMachineName,
            string catalogName, string languageLocale,
            uint cPropSets = 2, uint cExtPropSet = 4)
        {
            var message = new CPMConnectIn();

            message._iClientVersion = clientVersion;

            message._fClientIsRemote = (UInt32)isRemote;

            message.MachineName = machineName;

            message.UserName = userName;

            message.cPropSets = cPropSets;

            message.PropertySet1 = GetPropertySet1(catalogName);
            // PropertySet1 specifying MachineName
            message.PropertySet2 = GetPropertySet2(serverMachineName);

            message.cExtPropSet = cExtPropSet;

            message.aPropertySets = new CDbPropSet[4];

            message.aPropertySets[0] = GetAPropertySet1(languageLocale); //Language locale
            message.aPropertySets[1] = GetAPropertySet2(); // FLAGs
            message.aPropertySets[2] = GetAPropertySet3(serverMachineName); // server
            message.aPropertySets[3] = GetAPropertySet4(catalogName); // Catalog

            message.Header = new WspMessageHeader
            {
                _msg = WspMessageHeader_msg_Values.CPMConnectIn,
            };

            return message;
        }



        /// <summary>
        /// Gets QueryStatusIn message BLOB for a given cursor
        /// </summary>
        /// <param name="cursor">Cursor of CPMQueryOut Message</param>
        /// <returns>QueryStatusIn Message BLOB</returns>
        public byte[] GetCPMQueryStatusIn(uint cursor)
        {
            // this message has just one field _cursor
            byte[] bytes = BitConverter.GetBytes(cursor);
            // Add Message Header
            return AddMessageHeader(MessageType.CPMGetQueryStatusIn, bytes);
        }

        /// <summary>
        /// Gets QueryStatusExIn Message BLOB for a given cursor and bookmark
        /// </summary>
        /// <param name="cursor">Cursor of CPMQueryOut Message</param>
        /// <param name="bookMarkHandle">Handle of the Bookmark</param>
        /// <returns>QueryStatusExIn BLOB</returns>
        public byte[] GetCPMQueryStatusExIn(uint cursor, uint bookMarkHandle)
        {
            int index = 0;
            byte[] bytes = new byte[Constant.SIZE_OF_UINT/*Cursor Handle */
                + Constant.SIZE_OF_UINT/* BookMark Handle */];
            Helper.CopyBytes(bytes, ref index,
                BitConverter.GetBytes(cursor));
            Helper.CopyBytes(bytes, ref index,
                BitConverter.GetBytes(bookMarkHandle));
            return AddMessageHeader(MessageType.CPMGetQueryStatusExIn, bytes);
        }

        /// <summary>
        /// Gets the CPMCiStateInOut Message BLOB
        /// </summary>
        /// <returns>CPMCiStateInOut BLOB</returns>
        public CPMCiStateInOut GetCPMCiStateInOut()
        {
            var message = new CPMCiStateInOut()
            {
                Header = new WspMessageHeader()
                {
                    _msg = WspMessageHeader_msg_Values.CPMCiStateInOut,
                },

                State = new CPMCiState
                {
                    cbStruct = 0x0000003C,
                },
            };

            return message;
        }

        /// <summary>
        /// Gets the CPMUpdateDocumentsIn message BOLB.
        /// </summary>
        /// <param name="flag">type of update</param>
        /// <param name="flagRootPath">Boolean value indicating
        /// if the RootPath field specifies a path on which 
        /// to perform the update.</param>
        /// <param name="rootPath">Name of the path to be updated</param>
        /// <returns>CPMUpdateDocumentsIn BLOB</returns>
        public byte[] GetCPMUpdateDocumentsIn(uint flag,
            uint flagRootPath, string rootPath)
        {
            int documentsInMessageLength = 2 * Constant.SIZE_OF_UINT
                + 2 * rootPath.Length/* unicode character */;
            byte[] mainBlob = new byte[documentsInMessageLength];
            //================ Converting values into Bytes ============
            int index = 0;

            Helper.CopyBytes(mainBlob, ref index,
                BitConverter.GetBytes(flag));
            Helper.CopyBytes(mainBlob, ref index,
                BitConverter.GetBytes(flagRootPath));
            Helper.CopyBytes(mainBlob, ref index,
                Encoding.Unicode.GetBytes(rootPath));
            return AddMessageHeader(MessageType.CPMUpdateDocumentsIn,
                mainBlob);
        }

        /// <summary>
        /// Gets RatioFinishedIn Message BLOB
        /// </summary>
        /// <param name="cursor">Handle identifying the query for
        /// which to request completion information</param>
        /// <param name="quick">Unused field</param>
        /// <returns>CPMRatioFinishedIn BLOB</returns>
        public byte[] GetCPMRatioFinishedIn(uint cursor, uint quick)
        {
            int ratioFinishedInMessageLength = 2 * Constant.SIZE_OF_UINT;
            byte[] mainBlob = new byte[ratioFinishedInMessageLength];
            //================ Converting value into Bytes ==================
            int index = 0;
            Helper.CopyBytes(mainBlob, ref index,
                BitConverter.GetBytes(cursor));
            Helper.CopyBytes(mainBlob, ref index,
                BitConverter.GetBytes(quick));
            return AddMessageHeader(MessageType.CPMRatioFinishedIn, mainBlob);
        }

        /// <summary>
        /// Gets CPMFetchValueIn Message BLOB
        /// </summary>
        /// <param name="workID">Document ID</param>
        /// <param name="cbSoFar">Number of bytes 
        /// previously transferred</param>
        /// <param name="cbChunk">Maximum number of bytes that the sender 
        /// can accept in a CPMFetchValueOut message</param>
        /// <returns>CPMFetchValueIn BLOB</returns>
        public byte[] GetCPMFetchValueIn(uint workID,
            uint cbSoFar, uint cbChunk)
        {
            byte[] padding = null;
            int messageOffset = 0;
            messageOffset += 4 * Constant.SIZE_OF_UINT;
            byte[] propSpec = GetFullPropSec(WspConsts.System_ItemName._guidPropSet,
                PROPERTY_ID, (int)WspConsts.System_ItemName.PrSpec, ref messageOffset);
            if (messageOffset % OFFSET_4 != 0)
            {
                padding = new byte[OFFSET_4 - messageOffset % OFFSET_4];
                for (int i = 0; i < padding.Length; i++)
                {
                    padding[i] = 0;
                }
                messageOffset += padding.Length;
            }
            byte[] mainBlob = new byte[messageOffset];
            uint cbPropSpec = (uint)propSpec.Length;
            //================ Converting values into Bytes ================
            int index = 0;
            Helper.CopyBytes(mainBlob, ref index,
                BitConverter.GetBytes(workID));
            Helper.CopyBytes(mainBlob, ref index,
                BitConverter.GetBytes(cbSoFar));
            Helper.CopyBytes(mainBlob, ref index,
                BitConverter.GetBytes(cbPropSpec));
            Helper.CopyBytes(mainBlob, ref index,
                BitConverter.GetBytes(cbChunk));
            Helper.CopyBytes(mainBlob, ref index, propSpec);
            if (padding != null)
            {
                //byte[] paddingValue = new byte[padding];
                Helper.CopyBytes(mainBlob, ref index, padding);
            }
            return AddMessageHeader(MessageType.CPMFetchValueIn, mainBlob);
        }

        /// <summary>
        /// Gets CPMCompareBmkIn Message Blob
        /// </summary>
        /// <param name="cursor">Handle from the 
        /// CPMCreateQueryOut message</param>
        /// <param name="chapt">Handle of the 
        /// chapter containing the bookmarks to compare</param>
        /// <param name="bmkFirst">Handle to the 
        /// first bookmark to compare</param>
        /// <param name="bmkSecond">Handle to the 
        /// second bookmark to compare</param>
        /// <returns>CPMCompareBmkIn BLOB</returns>
        public byte[] GetCPMCompareBmkIn(uint cursor,
            uint chapt, uint bmkFirst, uint bmkSecond)
        {
            int compareBmkInMessageLength = 4 * Constant.SIZE_OF_UINT;
            byte[] mainBlob = new byte[compareBmkInMessageLength];
            //================ Converting values into Bytes ====================
            int index = 0;
            Helper.CopyBytes(mainBlob, ref index,
                BitConverter.GetBytes(cursor));
            Helper.CopyBytes(mainBlob, ref index,
                BitConverter.GetBytes(chapt));
            Helper.CopyBytes(mainBlob, ref index,
                BitConverter.GetBytes(bmkFirst));
            Helper.CopyBytes(mainBlob, ref index,
                BitConverter.GetBytes(bmkSecond));
            return AddMessageHeader
                (MessageType.CPMCompareBmkIn, mainBlob);
        }

        /// <summary>
        /// Gets CPMRestartPositionIn Message BLOB
        /// </summary>
        /// <param name="cursor">Handle obtained from 
        /// a CPMCreateQueryOut message</param>
        /// <param name="chapt">Handle of a chapter from
        /// which to retrieve rows</param>
        /// <returns>CPMRestartPositionIn BLOB</returns>
        public byte[] GetRestartPositionIn(uint cursor, uint chapt)
        {
            int restartPositionInMessageLength = 2 * Constant.SIZE_OF_UINT;
            byte[] mainBlob = new byte[restartPositionInMessageLength];
            //================ Converting values into Bytes ====================
            int index = 0;
            Helper.CopyBytes(mainBlob, ref index, BitConverter.GetBytes(cursor));
            Helper.CopyBytes(mainBlob, ref index, BitConverter.GetBytes(chapt));
            return AddMessageHeader(MessageType.CPMRestartPositionIn, mainBlob);
        }

        //Update by v-aliche for delta testing
        ///// <summary>
        ///// Gets CPMStopAsyncIn Message Blob
        ///// </summary>
        ///// <param name="cursor">Handle from the
        ///// CPMCreateQueryOut message</param>
        ///// <returns>CPMStopAsyncIn BLOB</returns>
        //public byte[] GetStopAsyncIn(uint cursor)
        //{
        //    byte[] mainBlob = new byte[Constant.SIZE_OF_UINT];
        //    //================ Converting values into Bytes ===================
        //    int index = 0;
        //    Helper.CopyBytes(mainBlob, ref index,
        //        BitConverter.GetBytes(cursor));
        //    return AddMessageHeader
        //        (MessageType.CPMStopAsynchIn, mainBlob);
        //}

        /// <summary>
        /// Gets CPMFreeCursorIn Message Blob
        /// </summary>
        /// <param name="cursor">Handle from the 
        /// CPMCreateQueryOut message</param>
        /// <returns>CPMFreeCursorIn BLOB</returns>
        public byte[] GetFreeCursorIn(uint cursor)
        {
            byte[] mainBlob = new byte[Constant.SIZE_OF_UINT];
            //================ Converting values into Bytes ==============
            int index = 0;
            Helper.CopyBytes(mainBlob, ref index,
                BitConverter.GetBytes(cursor));
            return AddMessageHeader
                (MessageType.CPMFreeCursorIn, mainBlob);
        }

        /// <summary>
        /// Gets CPMGetApproximatePositionIn Message Blob
        /// </summary>
        /// <param name="cursor">Handle from 
        /// CPMCreateQueryOut message</param>
        /// <param name="chapt">Handle to the chapter
        /// containing the bookmark</param>
        /// <param name="bmk">Handle to the bookmark for
        /// which to retrieve the approximate position</param>
        /// <returns></returns>
        public byte[] GetApproximatePositionIn
            (uint cursor, uint chapt, uint bmk)
        {
            int approximatePositionInLength = 3 * Constant.SIZE_OF_UINT;
            byte[] mainBlob = new byte[approximatePositionInLength];
            //========== Converting values into Bytes ============
            int index = 0;
            Helper.CopyBytes
                (mainBlob, ref index, BitConverter.GetBytes(cursor));
            Helper.CopyBytes
                (mainBlob, ref index, BitConverter.GetBytes(chapt));
            Helper.CopyBytes
                (mainBlob, ref index, BitConverter.GetBytes(bmk));
            return AddMessageHeader
                (MessageType.CPMGetApproximatePositionIn, mainBlob);
        }

        /// <summary>
        /// Builds CPMDisconnect message
        /// </summary>
        /// <returns>CPMDisconnect BLOB</returns>
        public byte[] GetDisconnectMessage()
        {
            byte[] messageHeader = null;
            int index = 0;
            //Total message size
            uint messageValue = (uint)MessageType.CPMDisconnect;
            uint messageStatus = 0;
            uint checksum = 0;
            uint reserveField = 0;
            messageHeader = new byte[4 * Constant.SIZE_OF_UINT];
            Helper.CopyBytes
                (messageHeader, ref index, BitConverter.GetBytes(messageValue));
            Helper.CopyBytes
                (messageHeader, ref index, BitConverter.GetBytes(messageStatus));
            Helper.CopyBytes
                (messageHeader, ref index, BitConverter.GetBytes(checksum));
            Helper.CopyBytes
                (messageHeader, ref index, BitConverter.GetBytes(reserveField));

            return messageHeader;
        }

        /// <summary>
        /// Build PMFindIndicesIn message
        /// </summary>
        /// <param name="cWids"></param>
        /// <param name="cDepthPrev"></param>
        /// <returns>CPMFindIndices BLOB</returns>
        public byte[] GetCPMFindIndices(uint cWids, uint cDepthPrev)
        {
            int index = 0;
            int messageOffset = 4 * Constant.SIZE_OF_UINT;
            byte[] pwids = new byte[cWids];

            byte[] prgiRowPrev = new byte[cDepthPrev];

            byte[] mainBlob = new byte[messageOffset];
            Helper.CopyBytes(mainBlob, ref index,
                BitConverter.GetBytes(cWids));
            Helper.CopyBytes(mainBlob, ref index,
                BitConverter.GetBytes(cDepthPrev));
            Helper.CopyBytes(mainBlob, ref index, pwids);
            Helper.CopyBytes(mainBlob, ref index, prgiRowPrev);

            return AddMessageHeader(MessageType.CPMFindIndicesIn, mainBlob);
        }

        /// <summary>
        /// Build CPMGetRowsetNotifyIn message
        /// </summary>
        /// <returns>CPMGetRowsetNotify BLOB</returns>
        public byte[] GetCPMGetRowsetNotify()
        {
            byte[] mainBlob = new byte[Constant.SIZE_OF_UINT];

            return AddMessageHeader
                (MessageType.CPMGetRowsetNotifyIn, mainBlob);
        }

        /// <summary>
        /// Build CPMSetScopePrioritizationIn message
        /// </summary>
        /// <param name="priority"></param>
        /// <param name="eventFrequency"></param>
        /// <returns>CPMSetScopePrioritization BLOB</returns>
        public byte[] GetCPMSetScopePrioritization(uint priority, uint eventFrequency)
        {
            byte[] mainBlob = new byte[2 * Constant.SIZE_OF_UINT];

            int index = 0;
            Helper.CopyBytes(mainBlob, ref index,
                BitConverter.GetBytes(priority));
            Helper.CopyBytes(mainBlob, ref index,
                BitConverter.GetBytes(eventFrequency));
            return AddMessageHeader
                (MessageType.CPMSetScopePrioritizationIn, mainBlob);
        }

        /// <summary>
        /// Builds the CPMGetNotify request message
        /// </summary>
        /// <returns>CPMGetNotify BLOB</returns>
        public byte[] GetCPMGetNotify()
        {
            byte[] messageHeader = null;
            int index = 0;
            //Total message size
            uint messageValue = (uint)MessageType.CPMGetNotify;
            uint messageStatus = 0;
            uint checksum = 0;
            uint reserveField = 0;
            messageHeader = new byte[4 * Constant.SIZE_OF_UINT];
            Helper.CopyBytes
                (messageHeader, ref index, BitConverter.GetBytes(messageValue));
            Helper.CopyBytes
                (messageHeader, ref index, BitConverter.GetBytes(messageStatus));
            Helper.CopyBytes
                (messageHeader, ref index, BitConverter.GetBytes(checksum));
            Helper.CopyBytes
                (messageHeader, ref index, BitConverter.GetBytes(reserveField));

            return messageHeader;
        }
        #endregion

        #region Structures for CPMConnectIn message
        /// <summary>
        /// Gets the first PropertySet1 ConnectIn message
        /// </summary>
        /// <param name="messageOffset">offset from
        /// the starting of the message</param>
        /// <param name="catalogName">Name of the catalog</param>
        /// <returns>PropertySet BLOB</returns>
        private CDbPropSet GetPropertySet1(string catalogName)
        {
            var propSet = new CDbPropSet();

            uint cProperties = 4;

            propSet.guidPropertySet = WspConsts.DBPROPSET_FSCIFRMWRK_EXT;

            propSet.cProperties = cProperties;

            propSet.aProps = new CDbProp[0];

            // --Get First PropSet with Guid Value DBPROPSET_FSCIFRMWRK_EXT -

            foreach (string property in parameter.PropertySet_One_DBProperties)
            {
                switch (property)
                {
                    case "2":
                        // Creating CDBProp with PropId 2 
                        // for GUID type FSCIFRMWRK
                        var value_FSCIFRMWRK_2 = GetBaseStorageVariant(vType_Values.VT_LPWSTR, new VT_LPWSTR(catalogName));
                        AppendDBProp(ref propSet, 2, value_FSCIFRMWRK_2);
                        break;
                    case "3":
                        // Creating CDBProp with PropId 3 
                        //for GUID type FCCIFRMWRK
                        var value_FCCIFRMWRK_3 = GetVector(vType_Values.VT_LPWSTR, new VT_LPWSTR[] { new VT_LPWSTR(null) });
                        AppendDBProp(ref propSet, 3, value_FCCIFRMWRK_3);
                        break;
                    case "4":
                        // Creating CDBProp with PropId 4 
                        // for GUID type FSCIFRMWRK
                        var value_FSCIFRMWRK_4 = GetVector(vType_Values.VT_I4, new Int32[] { 1 });
                        AppendDBProp(ref propSet, 4, value_FSCIFRMWRK_4);
                        break;

                    case "7":
                        // Creating CDBProp with PropId 7 
                        //for GUID type FSCIFRMWRK
                        var value_FSCIFRMWRK_7 = GetBaseStorageVariant(vType_Values.VT_I4, (Int32)0);
                        AppendDBProp(ref propSet, 7, value_FSCIFRMWRK_7);
                        break;
                    default:
                        break;
                }
            }

            return propSet;
        }
        /// <summary>
        /// Gets the first PropertySet2 ConnectIn message
        /// </summary>
        /// <param name="messageOffset">offset from the 
        /// starting of the message</param>
        /// <param name="machineName">Name of the 
        /// connecting client</param>
        /// <returns>PropertySet BLOB</returns>
        private CDbPropSet GetPropertySet2(string machineName)
        {
            var propSet = new CDbPropSet();

            uint cProperties = 1;

            propSet.guidPropertySet = WspConsts.DBPROPSET_CIFRMWRKCORE_EXT;

            propSet.cProperties = cProperties;

            propSet.aProps = new CDbProp[0];

            foreach (string property in parameter.PropertySet_Two_DBProperties)
            {
                switch (property)
                {
                    case "2":
                        // Creating CDBProp with PropId 2 
                        //for GUID type CIFRMWRKCORE
                        var value_CIFRMWRKCORE_2 = GetBaseStorageVariant(vType_Values.VT_BSTR, new VT_BSTR(machineName));
                        AppendDBProp(ref propSet, 2, value_CIFRMWRKCORE_2);
                        break;
                    default:
                        break;
                }
            }

            return propSet;
        }
        /// <summary>
        /// PropertySet1 for extPropSets array
        /// </summary>
        /// <param name="messageOffset">messageOffset</param>
        /// <param name="languageLocale">language locale 
        /// of the client</param>
        /// <returns>PropertySet BLOB</returns>
        private CDbPropSet GetAPropertySet1(string languageLocale)
        {
            var propSet = new CDbPropSet();

            uint cProperties = 6;

            var guid = parameter.Array_PropertySet_One_Guid;

            propSet.cProperties = cProperties;

            propSet.guidPropertySet = guid;

            propSet.aProps = new CDbProp[0];

            // Compile aPropertySet1 with Guid Value DBPROPSET_MSIDXS_ROWSETEXT
            foreach (string property in parameter.Array_PropertySet_One_DBProperties)
            {
                switch (property)
                {
                    case "2":
                        // Creating CDBProp with PropId 2 
                        //for GUID type ROWSETEXT
                        var value_ROWSETEXT_2 = GetBaseStorageVariant(vType_Values.VT_I4, (Int32)0);
                        AppendDBProp(ref propSet, 2, value_ROWSETEXT_2);
                        break;
                    case "3":
                        // Creating CDBProp with PropId 3 
                        //for GUID type ROWSETEXT
                        var value_ROWSETEXT_3 = GetBaseStorageVariant(vType_Values.VT_BSTR, new VT_BSTR(languageLocale));
                        AppendDBProp(ref propSet, 3, value_ROWSETEXT_3);
                        break;
                    case "4":

                        // Creating CDBProp with PropId 4 
                        //for GUID type ROWSETEXT
                        var value_ROWSETEXT_4 = GetBaseStorageVariant(vType_Values.VT_BSTR, new VT_BSTR(""));
                        AppendDBProp(ref propSet, 4, value_ROWSETEXT_4);
                        break;

                    case "5":
                        // Creating CDBProp with PropId 5 
                        //for GUID type ROWSETEXT
                        var value_ROWSETEXT_5 = GetBaseStorageVariant(vType_Values.VT_BSTR, new VT_BSTR(""));
                        AppendDBProp(ref propSet, 5, value_ROWSETEXT_5);
                        break;

                    case "6":

                        // Creating CDBProp with PropId 6 
                        // for GUID type ROWSETEXT
                        var value_ROWSETEXT_6 = GetBaseStorageVariant(vType_Values.VT_I4, (Int32)0);
                        AppendDBProp(ref propSet, 6, value_ROWSETEXT_6);
                        break;

                    case "7":

                        // Creating CDBProp with PropId 7 
                        //for GUID type ROWSETEXT
                        var value_ROWSETEXT_7 = GetBaseStorageVariant(vType_Values.VT_I4, (Int32)0);
                        AppendDBProp(ref propSet, 7, value_ROWSETEXT_7);
                        break;
                    default:
                        break;
                }
            }
            return propSet;
        }
        /// <summary>
        /// PropertySet2 for extPropSets array
        /// </summary>
        /// <param name="messageOffset">messageOffset</param>
        /// <returns>PropertySet BLOB</returns>
        private CDbPropSet GetAPropertySet2()
        {
            var propSet = new CDbPropSet();

            uint cProperties = 10;
            var guid = parameter.Array_PropertySet_Two_Guid;

            propSet.cProperties = cProperties;
            propSet.guidPropertySet = guid;
            propSet.aProps = new CDbProp[0];

            //---- Compile aPropertySet2 with Guid Value DBPROPSET_QUERYEXT
            foreach (string property in parameter.Array_PropertySet_Two_DBProperties)
            {
                switch (property)
                {
                    case "2":
                        // Creating CDBProp with PropId 2
                        // for GUID type QUERYEXT
                        var value_QUERYEXT_2 = GetBaseStorageVariant(vType_Values.VT_BOOL, (UInt16)0x0000);
                        AppendDBProp(ref propSet, 2, value_QUERYEXT_2);
                        break;
                    case "3":
                        // Creating CDBProp with PropId 3 
                        // for GUID type QUERYEXT
                        var value_QUERYEXT_3 = GetBaseStorageVariant(vType_Values.VT_BOOL, (UInt16)0x0000);
                        AppendDBProp(ref propSet, 3, value_QUERYEXT_3);
                        break;
                    case "4":

                        // Creating CDBProp with PropId 4 
                        //for GUID type QUERYEXT
                        var value_QUERYEXT_4 = GetBaseStorageVariant(vType_Values.VT_BOOL, (UInt16)0x0000);
                        AppendDBProp(ref propSet, 4, value_QUERYEXT_4);
                        break;
                    case "5":
                        // Creating CDBProp with PropId 5 
                        //for GUID type QUERYEXT
                        var value_QUERYEXT_5 = GetBaseStorageVariant(vType_Values.VT_BOOL, (UInt16)0x0000);
                        AppendDBProp(ref propSet, 5, value_QUERYEXT_5);
                        break;
                    case "6":
                        // Creating CDBProp with PropId 6
                        //for GUID type QUERYEXT
                        var value_QUERYEXT_6 = GetBaseStorageVariant(vType_Values.VT_BSTR, new VT_BSTR(""));
                        AppendDBProp(ref propSet, 6, value_QUERYEXT_6);
                        break;
                    case "8":
                        // Creating CDBProp with PropId 8 
                        //for GUID type QUERYEXT
                        var value_QUERYEXT_8 = GetBaseStorageVariant(vType_Values.VT_BOOL, (UInt16)0x0000);
                        AppendDBProp(ref propSet, 8, value_QUERYEXT_8);
                        break;
                    case "10":

                        // Creating CDBProp with PropId 10 
                        //for GUID type QUERYEXT
                        var value_QUERYEXT_10 = GetBaseStorageVariant(vType_Values.VT_BOOL, (UInt16)0x0000);
                        AppendDBProp(ref propSet, 10, value_QUERYEXT_10);
                        break;
                    case "12":

                        // Creating CDBProp with PropId 12 
                        //for GUID type QUERYEXT
                        var value_QUERYEXT_12 = GetBaseStorageVariant(vType_Values.VT_BOOL, (UInt16)0x0000);
                        AppendDBProp(ref propSet, 12, value_QUERYEXT_12);
                        break;
                    case "13":
                        // Creating CDBProp with PropId 13 
                        //for GUID type QUERYEXT
                        var value_QUERYEXT_13 = GetBaseStorageVariant(vType_Values.VT_BOOL, (UInt16)0x0000);
                        AppendDBProp(ref propSet, 13, value_QUERYEXT_13);
                        break;

                    case "14":

                        // Creating CDBProp with PropId 14 
                        //for GUID type QUERYEXT
                        var value_QUERYEXT_14 = GetBaseStorageVariant(vType_Values.VT_BOOL, (UInt16)0x0000);
                        AppendDBProp(ref propSet, 14, value_QUERYEXT_14);
                        break;
                    default:
                        break;
                }
            }
            return propSet;
        }
        /// <summary>
        /// Gets PropertySet3 of external PropertySets array
        /// </summary>
        /// <param name="messageOffset">message Offset</param>
        /// <param name="serverName">Name of the Server to connect</param>
        /// <returns>BLOB</returns>
        private CDbPropSet GetAPropertySet3(string serverName)
        {
            var propSet = new CDbPropSet();

            uint cProperties = 1;
            var guid = parameter.Array_PropertySet_Three_Guid;

            propSet.cProperties = cProperties;
            propSet.guidPropertySet = guid;
            propSet.aProps = new CDbProp[0];


            foreach (string property in parameter.Array_PropertySet_Three_DBProperties)
            {
                switch (property)
                {
                    case "2":
                        // Creating CDBProp with PropId 2
                        // for GUID type FSCIFRMWRK_EXT
                        var value_FSCIFRMWRK_EXT_2 = GetBaseStorageVariant(vType_Values.VT_BSTR, new VT_BSTR(serverName));
                        AppendDBProp(ref propSet, 2, value_FSCIFRMWRK_EXT_2);
                        break;
                    default:
                        break;
                }
            }

            return propSet;
        }
        /// <summary>
        /// Gets PropertySet4 of external PropertySets array
        /// </summary>
        /// <param name="messageOffset">message Offset</param>
        /// <param name="catalogName">Name of the Catalog to connect</param>
        /// <returns>BLOB</returns>
        private CDbPropSet GetAPropertySet4(string catalogName)
        {
            var propSet = new CDbPropSet();

            uint cProperties = 3;



            var guid = parameter.Array_PropertySet_Four_Guid;

            propSet.cProperties = cProperties;
            propSet.guidPropertySet = guid;
            propSet.aProps = new CDbProp[0];


            //Compile aPropertySet4 with Guid Value DBPROPSET_CIFRMWRKCORE_EXT
            foreach (string property in parameter.Array_PropertySet_Four_DBProperties)
            {
                switch (property)
                {
                    case "2":
                        // Creating CDBProp with PropId 2 
                        //for GUID type CIFRMWRKCORE_EXT
                        var value_CIFRMWRKCORE_EXT_2 = GetBaseStorageVariant(vType_Values.VT_BSTR, new VT_BSTR(catalogName));
                        AppendDBProp(ref propSet, 2, value_CIFRMWRKCORE_EXT_2);
                        break;
                    case "3":
                        // Creating CDBProp with PropId 3 
                        //for GUID type CIFRMWRKCORE_EXT
                        var safeArrayForStr = GetSafeArray<VT_BSTR>(vType_Values.VT_BSTR, new VT_BSTR[] { new VT_BSTR("") }, 0);
                        AppendDBProp(ref propSet, 3, safeArrayForStr);
                        break;

                    case "4":
                        // Creating CDBProp with PropId 4
                        // for GUID type 
                        var safeArrayForInt = GetSafeArray<Int32>(vType_Values.VT_I4, new Int32[] { 0 }, 0);
                        AppendDBProp(ref propSet, 4, safeArrayForInt);
                        break;
                    default:
                        break;
                }
            }

            return propSet;
        }

        /// <summary>
        /// Adds DB PropertySet
        /// </summary>
        /// <param name="propertySet">PropertySet BLOB</param>
        /// <param name="id">DbPropId</param>
        /// <param name="columnValue">BLOB of the Value field</param>
        /// <param name="messageOffSet">messageOffSet</param>
        private void AppendDBProp(ref CDbPropSet propertySet, uint id, CBaseStorageVariant value)
        {
            uint dbPropId = id;
            uint dbPropOption = 0;
            uint dbPropStatus = 0;

            var prop = new CDbProp();

            prop.DBPROPID = dbPropId;

            prop.DBPROPOPTIONS = dbPropOption;

            prop.DBPROPSTATUS = dbPropStatus;

            prop.colid = GetColumnId();

            prop.vValue = value;

            propertySet.aProps = propertySet.aProps.Append(prop).ToArray();
        }

        /// <summary>
        /// Get ColumnId for PropertySet
        /// </summary>
        /// <param name="messageOffset">messageOffset</param>
        /// <returns>BLOB ColumnID</returns>
        private CDbColId GetColumnId()
        {
            var result = new CDbColId(WspConsts.EmptyGuid, 0);
            return result;
        }
        #endregion

        #region Structures of CPMgetRowsIn message
        /// <summary>
        /// Gets FullPropertySpec for a given GUID, eKIND and propSec Id
        /// </summary>
        /// <param name="guid">PropSpec GUID</param>
        /// <param name="kind">EKind</param>
        /// <param name="propSec">PropSec Id</param>
        /// <param name="messageOffset">offset from the 
        /// beginning of the message</param>
        /// <returns>full property spec structure BLOB</returns>
        private byte[] GetFullPropSec
            (Guid guid, int kind, int propSec, ref int messageOffset)
        {
            int startingIndex = messageOffset;
            int index = 0;
            byte[] padding = null;
            if (messageOffset % OFFSET_8 != 0)
            {
                padding = new byte[OFFSET_8 - messageOffset % OFFSET_8];
                for (int i = 0; i < padding.Length; i++)
                {
                    padding[i] = 0;
                }
                messageOffset += padding.Length;
            }
            messageOffset += Constant.SIZE_OF_GUID;
            uint ulKind = (uint)kind;
            uint pRpSec = (uint)propSec;
            messageOffset += 2 * Constant.SIZE_OF_UINT;
            byte[] mainBlob = new byte[messageOffset - startingIndex];
            if (padding != null)
            {
                Helper.CopyBytes(mainBlob, ref index, padding);
            }
            Helper.CopyBytes
                (mainBlob, ref index, guid.ToByteArray());
            Helper.CopyBytes
                (mainBlob, ref index, BitConverter.GetBytes(ulKind));
            Helper.CopyBytes
                (mainBlob, ref index, BitConverter.GetBytes(pRpSec));
            return mainBlob;
        }
        /// <summary>
        /// Gets the Seek Description type for the RowsIn message
        /// </summary>
        /// <param name="eType">eType</param>
        /// <returns>returns object form of SeekDescription variable</returns>
        private object GetSeekDescription(eType_Values eType)
        {
            object result = null;

            switch (eType)
            {
                case eType_Values.eRowSeekNext:
                    {
                        result = new CRowSeekNext()
                        {
                            _cskip = 0x00000000,
                        };
                    }
                    break;

                case eType_Values.eRowSeekAt:
                    {
                        result = new CRowSeekAt()
                        {
                            _bmkOffset = 2,
                            _cskip = 2,
                            _hRegion = 0,
                        };
                    }
                    break;

                case eType_Values.eRowSeekAtRatio:
                    {
                        result = new CRowSeekAtRatio()
                        {
                            _ulNumerator = 1,
                            _ulDenominator = 2,
                            _hRegion = 0,
                        };
                    }
                    break;

                default:
                    throw new InvalidOperationException("Unsupported eType!");
            }

            return result;
        }

        /// <summary>
        /// Gets CRestrictionArray structure
        /// </summary>
        /// <param name="queryString">Search Query String</param>
        /// <param name="searchScope">Search Query Scope</param>
        /// <param name="queryStringProperty">The property used by queryString</param>
        /// <returns>CRestrictionArray structure BLOB</returns>
        public CRestrictionArray GetRestrictionArray(string queryString, string searchScope, CFullPropSpec queryStringProperty)
        {
            var result = new CRestrictionArray();

            result.count = 0x01;

            result.isPresent = 0x01;

            result.Restriction = GetQueryPathRestriction(queryString, searchScope, queryStringProperty);

            return result;
        }

        /// <summary>
        /// Gets CRestrictionArray structure
        /// </summary>
        /// <param name="restrictions">The restrictions to be inserted to the array</param>
        /// <returns>CRestrictionArray structure BLOB</returns>
        public CRestrictionArray GetRestrictionArray(params CRestriction[] restrictions)
        {
            var result = new CRestrictionArray();

            result.count = 0x01;
            result.isPresent = 0x01;
            result.Restriction = GetNodeRestriction(CRestriction_ulType_Values.RTAnd, restrictions);

            return result;
        }

        /// <summary>
        /// Gets node restriction
        /// </summary>
        /// <param name="ulType">Indicates the restriction type used for the command tree node</param>
        /// <param name="restrictions">The child restrictions to be inserted to the restriction</param>
        public CRestriction GetNodeRestriction(CRestriction_ulType_Values ulType, params CRestriction[] restrictions)
        {
            var restriction = new CRestriction();
            restriction._ulType = ulType;
            restriction.Weight = NODE_WEIGHTAGE;
            var node = new CNodeRestriction();
            node._cNode = (uint)restrictions.Length;
            node._paNode = new CRestriction[node._cNode];
            for (int i = 0; i < restrictions.Length; i++)
            {
                node._paNode[i] = restrictions[i];
            }
            restriction.Restriction = node;

            return restriction;
        }

        /// <summary>
        /// Gets Node restriction specific to the query 
        /// scope and the queryText
        /// </summary>
        /// <returns>CPropertyRestrictionNode structure BLOB</returns>
        public CRestriction GetQueryPathRestriction(string queryString, string searchScope, CFullPropSpec queryStringProperty)
        {
            var result = new CRestriction();

            result._ulType = CRestriction_ulType_Values.RTAnd;

            result.Weight = NODE_WEIGHTAGE;

            var node = new CNodeRestriction();

            node._cNode = 2;

            node._paNode = new CRestriction[2];

            node._paNode[0] = GetPropertyRestriction(_relop_Values.PREQ, WspConsts.System_Search_Scope, GetBaseStorageVariant(vType_Values.VT_LPWSTR, new VT_LPWSTR(searchScope)));

            node._paNode[1] = GetContentRestriction(queryString, queryStringProperty);

            result.Restriction = node;

            return result;

        }

        /// <summary>
        /// Gets CPropertyRestriction specific to the query path
        /// </summary>
        /// <returns></returns>
        public CRestriction GetPropertyRestriction(_relop_Values relopValue, CFullPropSpec propSpec, CBaseStorageVariant prVal)
        {
            var result = new CRestriction();

            result._ulType = CRestriction_ulType_Values.RTProperty;

            result.Weight = NODE_WEIGHTAGE;

            var node = new CPropertyRestriction();

            node._relop = relopValue;

            node._Property = propSpec;

            node._prval = prVal; 

            node._lcid = parameter.LCID_VALUE;

            result.Restriction = node;

            return result;
        }
   
        /// <summary>
        /// Get rowset event structure
        /// </summary>
        /// <param name="ENABLEROWSETEVENTS"></param>
        /// <returns></returns>
        private CRowsetProperties GetRowSetProperties(bool ENABLEROWSETEVENTS)
        {
            var result = new CRowsetProperties();

            if (ENABLEROWSETEVENTS)
            {
                result._uBooleanOptions = _uBooleanOptions_Values.eScrollable | _uBooleanOptions_Values.eEnableRowsetEvents;
                Constant.DBPROP_ENABLEROWSETEVENTS = true;
            }
            else
            {
                result._uBooleanOptions = _uBooleanOptions_Values.eScrollable;
                Constant.DBPROP_ENABLEROWSETEVENTS = false;
            }

            result._ulMaxOpenRows = 0x00000000;

            result._ulMemoryUsage = 0x00000000;

            result._cMaxResults = 0x00000000;

            result._cCmdTimeout = COMMAND_TIME_OUT;

            return result;
        }


        /// <summary>
        /// Gets the ContentRestrictionNode structure specific 
        /// to the query Text
        /// </summary>
        /// <param name="queryString">Query String of the search</param>
        /// <param name="queryStringProperty">Property used by Query string</param>
        /// <param name="generateMethod">The value of _ulGenerateMethod field</param>
        /// <returns>ContentRestriction structure Node</returns>
        public CRestriction GetContentRestriction(string queryString, CFullPropSpec queryStringProperty, _ulGenerateMethod_Values generateMethod = _ulGenerateMethod_Values.GENERATE_METHOD_EXACT)
        {
            var result = new CRestriction();

            result._ulType = CRestriction_ulType_Values.RTContent;

            result.Weight = NODE_WEIGHTAGE;

            var node = new CContentRestriction();

            node._Property = queryStringProperty;

            node.Cc = (UInt32)queryString.Length;

            node._pwcsPhrase = queryString;

            node.Lcid = parameter.LCID_VALUE;

            node._ulGenerateMethod = generateMethod;

            result.Restriction = node;

            return result;

        }
        #endregion

        #region Helper methods for Base Storage Type
        /// <summary>
        /// Gets a Vector form of a Base Storage Type
        /// </summary>
        /// <param name="type">vType_Values (Vector Item type)</param>
        /// <param name="inputvalues">vType_Values
        /// (Vector Item values)</param>
        /// <returns>Vector Base Storage Type BLOB</returns>
        private CBaseStorageVariant GetVector<T>(vType_Values type, T[] inputvalues) where T : struct
        {
            var result = new CBaseStorageVariant();
            result.vType = type | vType_Values.VT_VECTOR;
            result.vData1 = 0;
            result.vData2 = 0;
            switch (type)
            {
                case vType_Values.VT_I4:
                    {
                        var vector = new VT_VECTOR<Int32>();
                        vector.vVectorElements = (UInt32)inputvalues.Length;
                        vector.vVectorData = inputvalues.Cast<Int32>().ToArray();
                        result.vValue = vector;
                    }
                    break;
                case vType_Values.VT_LPWSTR:
                    {
                        var vector = new VT_VECTOR<VT_LPWSTR>();
                        vector.vVectorElements = (UInt32)inputvalues.Length;
                        vector.vVectorData = inputvalues.Cast<VT_LPWSTR>().ToArray();
                        result.vValue = vector;
                    }
                    break;

                default:
                    break;
            }

            return result;
        }

        /// <summary>
        /// Gets Safe Array of given vType_Values
        /// </summary>
        /// <param name="type">Type of item(s)</param>
        /// <param name="arrayValue">Value of item(s)</param>
        /// <param name="features">Safe Array Features</param>
        /// <returns>Safe Array Storage Type</returns>
        private CBaseStorageVariant GetSafeArray<T>(vType_Values type, T[] arrayValue, ushort features) where T : struct
        {
            var result = new CBaseStorageVariant();
            result.vType = type | vType_Values.VT_ARRAY;
            result.vData1 = 0;
            result.vData2 = 0;

            var array = new SAFEARRAY<T>();
            array.cDims = 1;
            array.fFeatures = features;

            var tempBuffer = new WspBuffer();
            if (arrayValue[0] is IWspStructure)
            {

                (arrayValue[0] as IWspStructure).ToBytes(tempBuffer);

            }
            else
            {
                tempBuffer.Add(arrayValue[0]);
            }

            array.cbElements = (UInt32)tempBuffer.WriteOffset;

            array.Rgsabound = new SAFEARRAYBOUND[] { new SAFEARRAYBOUND() { cElements = (UInt32)arrayValue.Length, lLbound = 0 } };
            array.vData = arrayValue;

            result.vValue = array;

            return result;
        }

        /// <summary>
        /// Gets the bound for a Safe Array Type
        /// </summary>
        /// <param name="numberOfElements">Number of 
        /// items in safe array</param>
        /// <param name="lowerLimit">lower index of the safe array</param>
        /// <returns>Bound BLOB</returns>
        private byte[] GetBound(uint numberOfElements, uint lowerLimit)
        {
            byte[] value = new byte[2 * Constant.SIZE_OF_UINT];
            int index = 0;
            Helper.CopyBytes
                (value, ref index, BitConverter.GetBytes(numberOfElements));
            Helper.CopyBytes
                (value, ref index, BitConverter.GetBytes(lowerLimit));
            return value;
        }

        /// <summary>
        /// Gets CBaseStorgeVariant structure of a given type/value
        /// </summary>
        /// <param name="type">Type of the storage value</param>
        /// <param name="isArray">true if it is an array of items</param>
        /// <param name="inputValue">input value, if isArray
        /// is true, pass values as array of objects</param>
        /// <returns>CBaseStorageVariant BLOB</returns>
        public CBaseStorageVariant GetBaseStorageVariant(vType_Values type, object inputValue)
        {
            var result = new CBaseStorageVariant();
            ushort vType = (ushort)type;
            byte vData1 = 0;
            byte vData2 = 0;

            result.vType = (vType_Values)vType;

            result.vData1 = vData1;

            result.vData2 = vData2;

            result.vValue = inputValue;

            return result;
        }
        #endregion

        #region Query Trio Messages (QueryIn, SetBindingsIn and RowsIn)

        /// <summary>
        /// Gets the CPMSetBindingsIn message
        /// </summary>
        /// <param name="queryCursor">Query associated Cursor</param>
        /// <param name="columns">Array of TableColumns to be Queried</param>
        /// <param name="isValidBinding">True if the binding is valid</param>
        /// <returns>CPMSetBindingsIn message.</returns>
        public CPMSetBindingsIn GetCPMSetBindingsIn(uint queryCursor, out TableColumn[] columns, bool isValidBinding)
        {
            uint cursor = queryCursor;
            uint rows = (uint)parameter.EachRowSize;
            // SIZE of ColumnCount and Columns combined to be assigned later.
            uint dummy = 0;// Dummy value
            Random r = new Random();
            columns = GetDefaultTableColumns();

            if (!isValidBinding)
            {
                // decreasing the number of bytes to fail the Bindings
                rows -= (uint)r.Next((int)rows - 10, (int)rows);
            }

            uint columnCount = (uint)columns.Length;

            var message = new CPMSetBindingsIn()
            {
                Header = new WspMessageHeader
                {
                    _msg = WspMessageHeader_msg_Values.CPMSetBindingsIn,
                },

                _hCursor = cursor,

                _cbRow = rows,

                _dummy = dummy,

                cColumns = columnCount,

                aColumns = columns.Select(column => GetTableColumn(column)).ToArray(),
            };

            Helper.UpdateTableColumns(message.aColumns);

            return message;
        }

        /// <summary>
        /// Get the default table columns details.
        /// </summary>
        /// <returns>array of Table Column</returns>
        public TableColumn[] GetDefaultTableColumns()
        {
            var columns = new TableColumn[]
            {
                new TableColumn()
                {
                    Property = WspConsts.System_ItemName,
                    Type = vType_Values.VT_VARIANT,
                },
                new TableColumn()
                {
                    Property = WspConsts.System_ItemFolderNameDisplay,
                    Type = vType_Values.VT_VARIANT,
                },
            };



            return columns;
        }

        /// <summary>
        /// Gets ColumnSet structure
        /// </summary>
        /// <param name="messageOffset">offset from the
        /// beginning of the message</param>
        /// <returns>ColumnSet structure BLOB</returns>
        public CColumnSet GetColumnSet(int numberOfColumns = 2)
        {
            var result = new CColumnSet();

            // Index of Properties to be queried
            uint[] indexes = new uint[numberOfColumns];

            for (uint i = 0; i < numberOfColumns; i++)
            {
                indexes[i] = i;
            }
            // Links to the 'pidMapper' field

            result.count = (UInt32)indexes.Length;

            result.indexes = indexes;

            return result;
        }

        /// <summary>
        /// Gets the PIDMapper Structure
        /// </summary>
        /// <param name="messageOffset">Offset from 
        /// the beginning of the message</param>
        /// <returns>Pid Mapper structure BLOB</returns>
        private CPidMapper GetPidMapper()
        {
            var result = new CPidMapper();

            result.aPropSpec = new CFullPropSpec[]
            {
                WspConsts.System_ItemName,
                WspConsts.System_ItemFolderNameDisplay,
                WspConsts.System_Search_Scope,
                WspConsts.System_Search_Contents,
            };

            result.count = (UInt32)result.aPropSpec.Length;

            return result;
        }

<<<<<<< HEAD
        public CPMGetRowsIn GetCPMRowsInMessage(uint cursor, uint rowsToTransfer, uint rowWidth, uint cbReadBuffer, uint fBwdFetch, uint eType, object seekDescription, out uint reserved, uint chapter = 0)
=======
        public CPMGetRowsIn GetCPMRowsInMessage(uint cursor, uint rowsToTransfer, uint rowWidth, uint cbReadBuffer, uint fBwdFetch, uint eType, uint? chapt, object seekDescription, out uint reserved)
>>>>>>> ba9e7bbb
        {
            reserved = 256;

            var message = new CPMGetRowsIn()
            {
                Header = new WspMessageHeader()
                {
                    _msg = WspMessageHeader_msg_Values.CPMGetRowsIn,
                },

                _hCursor = cursor,

                _cRowsToTransfer = rowsToTransfer,

                _cbRowWidth = rowWidth,

                _cbReserved = reserved,

                _cbReadBuffer = cbReadBuffer,

                _ulClientBase = 0,

                _fBwdFetch = fBwdFetch,

                eType = (eType_Values)eType,

                _chapt = chapt ?? chapter,

                SeekDescription = seekDescription ?? GetSeekDescription((eType_Values)eType),
            };

            return message;
        }

        /// <summary>
        /// Gets TableColumn structure from given values
        /// </summary>
        /// <param name="column">TableColumn information</param>
        /// <returns>CTableColumn structure.</returns>
        public CTableColumn GetTableColumn(TableColumn column)
        {
            var result = new CTableColumn()
            {
                PropSpec = column.Property,

                vType = (vType_Values)column.Type,

                AggregateType = CAggregSpec_type_Values.DBAGGTTYPE_BYNONE,

                ValueSize = Helper.GetSize(column.Type, Is64bit),
            };

            return result;
        }

        /// <summary>
        /// Gets TableColumn structure from given values
        /// </summary>
        /// <param name="column">TableColumn information</param>
        /// <returns>CTableColumn structure.</returns>
        public CTableColumn GetTableColumn(CFullPropSpec property, vType_Values type)
        {
            var result = new CTableColumn()
            {
                PropSpec = property,

                vType = type,

                AggregateType = CAggregSpec_type_Values.DBAGGTTYPE_BYNONE,

                ValueSize = Helper.GetSize(type, Is64bit),
            };

            return result;
        }

        /// <summary>
        /// Gets the CreateQueryIn message
        /// </summary>
        /// <param name="path">A null terminated unicode
        /// string representing the scope of search</param>
        /// <param name="queryString">A NON null terminated unicode string representing the query string</param>
        /// <param name="queryStringProperty">The property used by queryString</param>
        /// <param name="ENABLEROWSETEVENTS">flag for ENABLEROWSETEVENTS</param>
        public CPMCreateQueryIn GetCPMCreateQueryIn(string path, string queryString, CFullPropSpec queryStringProperty, bool ENABLEROWSETEVENTS)
        {
            searchScope = path;

            var message = new CPMCreateQueryIn();

            message.ColumnSet = GetColumnSet();

            message.RestrictionArray = GetRestrictionArray(queryString, searchScope, queryStringProperty);

            message.SortSet = null;

            message.CCategorizationSet = null;

            message.RowSetProperties = GetRowSetProperties(ENABLEROWSETEVENTS);

            message.PidMapper = GetPidMapper();

            message.GroupArray = new CColumnGroupArray()
            {
                count = 0,
                aGroupArray = new CColumnGroup[0]
            };

            message.Lcid = parameter.LCID_VALUE;

            message.Header = new WspMessageHeader
            {
                _msg = WspMessageHeader_msg_Values.CPMCreateQueryIn,
            };

            return message;
        }
        #endregion

        /// <summary>
        /// Gets CPMGetScopeStatisticsIn message BLOB 
        /// </summary>
        /// <returns>CPMGetScopeStatisticsIn Message BLOB</returns>
        public byte[] GetCPMGetScopeStatisticsIn()
        {
            // Add Message Header
            byte[] mainBlob = new byte[Constant.SIZE_OF_UINT];
            return AddMessageHeader(MessageType.CPMGetScopeStatisticsIn, mainBlob);
        }

        #region Utility Methods
        /// <summary>
        /// Adds Header to a Message and also the checksum if required
        /// </summary>
        /// <param name="msgType">Type of message</param>
        /// <param name="messageBlob">Message BLOB</param>
        /// <returns>Message BLOB with Message Header Added</returns>
        private byte[] AddMessageHeader
            (MessageType msgType, byte[] messageBlob)
        {
            uint messageValue = 0;
            uint messageStatus = 0;
            uint reserveField = 0;
            bool requiresCheckSum = false;
            messageValue = (uint)msgType;
            switch (msgType)
            {
                case MessageType.CPMConnectIn:
                case MessageType.CPMCreateQueryIn:
                case MessageType.CPMGetRowsIn:
                case MessageType.CPMSetBindingsIn:
                case MessageType.CPMFetchValueIn:
                    requiresCheckSum = true;
                    break;
                default:
                    break;
            }
            int index = 0;
            uint checksum = 0;
            byte[] messagewithHeader = null;

            //If checksum is required
            //Calculate the checksum and assign the value
            if (requiresCheckSum)
            {
                if (messageBlob.Length % OFFSET_4 != 0)
                {
                    Array.Resize
                        (ref messageBlob,
                        messageBlob.Length
                        + (4 - messageBlob.Length % OFFSET_4));
                }

                while (index != messageBlob.Length)
                {
                    checksum += Helper.GetUInt(messageBlob, ref index);
                }

                checksum = checksum ^ CHECKSUM_XOR_VALUE;
                checksum -= messageValue;

            }
            index = 0;
            //Total message size
            messagewithHeader
                = new byte[4 * Constant.SIZE_OF_UINT + messageBlob.Length];
            Helper.CopyBytes
                (messagewithHeader, ref index,
                BitConverter.GetBytes(messageValue));
            Helper.CopyBytes
                (messagewithHeader, ref index,
                BitConverter.GetBytes(messageStatus));
            Helper.CopyBytes
                (messagewithHeader, ref index,
                BitConverter.GetBytes(checksum));
            Helper.CopyBytes
                (messagewithHeader, ref index,
                BitConverter.GetBytes(reserveField));
            Helper.CopyBytes(messagewithHeader, ref index, messageBlob);

            return messagewithHeader;
        }

        #endregion
    }

    /// <summary>
    /// Represent the Table Column to be queried
    /// </summary>
    public struct TableColumn
    {
        /// <summary>
        /// Guid and property of the Column
        /// </summary>
        public CFullPropSpec Property;

        /// <summary>
        /// Base Storage Type of the Column
        /// </summary>
        public vType_Values Type;
    }

    /// <summary>
    /// ColumnId Class representing DBColumnId structure
    /// </summary>
    internal class ColumnId
    {
        /// <summary>
        /// Seek Kind for ConnectIn message
        /// </summary>
        public Ekind eKind;
        /// <summary>
        /// Table Column Guid
        /// </summary>
        public Guid guid;
        /// <summary>
        /// Specifies Property type (Name or ID )
        /// </summary>
        public uint UlId;
        /// <summary>
        /// Name of the Property
        /// </summary>
        public string propertyName = string.Empty;
        /// <summary>
        /// Property Id
        /// </summary>
        public uint propertyId = 0;
    }
}<|MERGE_RESOLUTION|>--- conflicted
+++ resolved
@@ -1501,11 +1501,7 @@
             return result;
         }
 
-<<<<<<< HEAD
-        public CPMGetRowsIn GetCPMRowsInMessage(uint cursor, uint rowsToTransfer, uint rowWidth, uint cbReadBuffer, uint fBwdFetch, uint eType, object seekDescription, out uint reserved, uint chapter = 0)
-=======
         public CPMGetRowsIn GetCPMRowsInMessage(uint cursor, uint rowsToTransfer, uint rowWidth, uint cbReadBuffer, uint fBwdFetch, uint eType, uint? chapt, object seekDescription, out uint reserved)
->>>>>>> ba9e7bbb
         {
             reserved = 256;
 
