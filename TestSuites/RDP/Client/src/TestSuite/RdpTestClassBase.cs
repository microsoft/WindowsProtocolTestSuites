﻿// Copyright (c) Microsoft. All rights reserved.
// Licensed under the MIT license. See LICENSE file in the project root for full license information.
using Microsoft.Protocols.TestSuites.Rdpbcgr;
using Microsoft.Protocols.TestTools;
using Microsoft.Protocols.TestTools.StackSdk.RemoteDesktop.Rdpbcgr;
using Microsoft.VisualStudio.TestTools.UnitTesting;
using System;
using System.Diagnostics;
using System.Drawing;
using System.IO;
using System.Reflection;
using System.Text.RegularExpressions;
using System.Threading;

namespace Microsoft.Protocols.TestSuites.Rdp
{
    public abstract class RdpTestClassBase : TestClassBase
    {
        const int TileSize = 0x40; //The remoteFX tile size.
        const int VideoMode_TileRowNum = 5; //The row number of tiles to be sent to client.
        const int VideoMode_TileColNum = 5; //The column number of tiles to be sent to client.
        const string RDPVersionPattern = "RDP\\d+\\.\\d+"; // Used to match the RDP version in TestCategory. It MUST follow this format.

        #region Adapter Instances
        protected IRdpbcgrAdapter rdpbcgrAdapter;
        protected IRdpSutControlAdapter sutControlAdapter;
        #endregion

        #region Variables

        protected EncryptedProtocol transportProtocol;
        protected selectedProtocols_Values selectedProtocol;
        protected EncryptionMethods enMethod;
        protected EncryptionLevel enLevel;
        protected TS_UD_SC_CORE_version_Values rdpServerVersion;
        protected TimeSpan waitTime = new TimeSpan(0, 0, 40);
        protected TimeSpan shortWaitTime = new TimeSpan(0, 0, 5);
        protected bool isClientSupportFastPathInput = true;
        protected bool isClientSuportAutoReconnect = true;
        protected bool isClientSupportRDPEFS = true;
        protected bool isClientSupportServerRedirection = true;
        protected bool isClientSupportSoftSync = true;
        protected bool isClientSupportTunnelingStaticVCTraffic = true;
        protected bool isClientSupportEmptyRdpNegData;
        protected bool supportCompression = false;
        protected static int? compressionValueResult = null; // the return value of SetCompressionValue(supportCompression)
        protected static Image image_64X64; //Defined to static for reuse across test cases
        protected static Image imageForVideoMode;
        protected uint maxRequestSize = 0x50002A; //The MaxReqestSize field of  Multifragment Update Capability Set. Just for test.
        protected bool isWindowsImplementation = true;
        protected bool DropConnectionForInvalidRequest = true;
        protected bool bVerifyRdpbcgrMessage;
        protected bool isclientSupportPersistentBitmapCache = false;
        protected ushort payloadLength = 15992; //payload length for RDP_BW_PAYLOAD and RDP_BW_STOP
        protected int payloadNum = 10;//How many RDP_BW_PAYLOAD will be sent

        protected bool TurnOffRDPBCGRVerification;
        protected bool TurnOffRDPEGFXVerification;
        protected bool TurnOffRDPEIVerification;
        protected bool TurnOffRDPEUSBVerification;
        protected bool TurnOffRDPRFXVerification;

        // Variable for SUT display verification
        protected bool verifySUTDisplay = false;
        protected Point sutDisplayShift;
        protected string bitmapSavePath;
        protected int imageId = 0;
        protected string tmpFilePath = @".\tmpBitmap.bmp";
        #endregion

        #region Class Initialization and Cleanup
        public static void BaseInitialize(TestContext context)
        {
            TestClassBase.Initialize(context);
            string defaultProtocolDocShortName;
            PtfPropUtility.GetPtfPropertyValue(BaseTestSite, "ProtocolName", out defaultProtocolDocShortName);
            BaseTestSite.DefaultProtocolDocShortName = defaultProtocolDocShortName;
        }

        public static void BaseCleanup()
        {
            TestClassBase.Cleanup();
            if (image_64X64 != null)
            {
                image_64X64.Dispose();
            }
            if (imageForVideoMode != null)
            {
                imageForVideoMode.Dispose();
            }
        }
        #endregion

        #region Test Initialization and Cleanup
        protected override void TestInitialize()
        {
            // Verify RDP version
            string testName = this.TestContext.TestName;
            MethodInfo method = GetType().GetMethod(testName);
            Attribute[] attrs = Attribute.GetCustomAttributes(method);
            string rdpVersion = GetSupportedRDPVersion(attrs);
            VerifyRDPVersion(testName, rdpVersion);

            this.rdpbcgrAdapter = this.TestSite.GetAdapter<IRdpbcgrAdapter>();
            this.sutControlAdapter = this.TestSite.GetAdapter<IRdpSutControlAdapter>();
            this.rdpbcgrAdapter.Reset();
            LoadConfig();

            this.rdpbcgrAdapter.ConfirmActiveRequest += new ConfirmActiveRequestHandler(this.TestClassBase_GetConfirmActivePduInfo);

            if (isWindowsImplementation)
            {
                string RDPClientVersion;
                PtfPropUtility.GetPtfPropertyValue(Site, "Version", out RDPClientVersion);

                if (string.CompareOrdinal(RDPClientVersion, "10.3") == 0) // Windows client will not interrupt the connection for RDPClient 10.3.
                {
                    DropConnectionForInvalidRequest = true; //A switch to avoid waiting till timeout. 
                }
                else
                {
                    DropConnectionForInvalidRequest = false; //A switch to avoid waiting till timeout. 
                }
            }

            if (!compressionValueResult.HasValue)
            {
                compressionValueResult = this.sutControlAdapter.SetCompressionValue(supportCompression);
            }

            if (compressionValueResult < 0)
            {
                TestSite.Assume.Inconclusive("The compression value was not set properly as supportCompression");
            }

            CheckPlatformCompatibility();
        }

        protected override void TestCleanup()
        {
            base.TestCleanup();
        }
        #endregion

        #region Private Methods

        protected ITestSite TestSite
        {
            get
            {
                return BaseTestSite;
            }
        }

        /// <summary>
        /// Verify the version of operation system or MSTSC
        /// </summary>
        /// <param name="testCaseName">Test case name</param>
        /// <param name="version">RDP version</param>
        private void VerifyRDPVersion(String testCaseName, String version)
        {
            try
            {
                string currentRDPVersion;
                PtfPropUtility.GetPtfPropertyValue(Site, "Version", out currentRDPVersion);

                //Validate the format of version in ptfconfig. The format of the version is required to be x.x
                Version currentRDPVer = null;
                if (!Version.TryParse(currentRDPVersion, out currentRDPVer))
                {
                    this.Site.Assert.Fail("Invalid format of Version {0} in config file. The valid format is required to be x.x. Please check the ptf config file.", currentRDPVersion);
                }

                //Validate the RDP version required by the test case against the version in ptfconfig
                Version testcaseRdpVer = null;
                if (Version.TryParse(version, out testcaseRdpVer))
                {
                    if (testcaseRdpVer > currentRDPVer)
                    {
                        this.Site.Assume.Inconclusive("Test case {0} is only supported by RDP {1} or above. But current RDP version is set to {2}", testCaseName, version, currentRDPVersion);
                    }
                }
                else
                {
                    this.Site.Assert.Fail("Invalid format of test case category RDP version {0}. The valid format is required to be RDPx.x.", version, testCaseName);
                }
            }
            catch (Exception ex)
            {
                if (ex is ArgumentNullException || ex is FormatException || ex is OverflowException)
                {
                    this.Site.Log.Add(LogEntryKind.Comment, ex.Message);
                    this.Site.Assert.Fail("Version in PTF config, or the RDP version in TestCategory attribute is not configured correctly.");
                }
                else
                {
                    throw;
                }
            }
        }

        /// <summary>
        /// Find the RDP version from the attributes of test case
        /// </summary>
        /// <param name="attributes">Attributes of test case</param>
        /// <returns>RDP version</returns>
        private string GetSupportedRDPVersion(Attribute[] attributes)
        {
            foreach (var attr in attributes)
            {
                if (attr is TestCategoryAttribute)
                {
                    string value = ((TestCategoryAttribute)attr).TestCategories[0];
                    Regex pattern = new Regex(RDPVersionPattern);
                    if (pattern.IsMatch(value))
                    {
                        return value.Replace("RDP", "");
                    }
                }
            }
            return null;
        }

<<<<<<< HEAD
        protected void triggerClientRDPConnect(EncryptedProtocol enProtocol, bool fullScreen = false, bool invalidCredentials = false)
=======
        protected void TriggerClientRDPConnect(EncryptedProtocol enProtocol, bool fullScreen = false)
>>>>>>> 50ea0f79
        {
            int iResult;
            string strMethod = null;
            switch (enProtocol)
            {
                // negotiation based approach
                case EncryptedProtocol.Rdp:
                case EncryptedProtocol.NegotiationCredSsp:
                case EncryptedProtocol.NegotiationTls:
                    {
                        if (invalidCredentials)
                        {
                            iResult = 0;
                            CredentialManagerAddInvalidAccount();
                            iResult = this.sutControlAdapter.RDPConnectWithNegotiationApproachInvalidAccount(this.TestContext.TestName);
                        }

                        else if (fullScreen)
                        {
                            iResult = this.sutControlAdapter.RDPConnectWithNegotiationApproachFullScreen(this.TestContext.TestName);
                        }
                        else
                        {
                            iResult = this.sutControlAdapter.RDPConnectWithNegotiationApproach(this.TestContext.TestName);
                        }
                        strMethod = "RDPConnectWithNegotiationApproach";
                    }
                    break;

                // direct approach
                case EncryptedProtocol.DirectCredSsp:
                    {
                        if (invalidCredentials)
                        {
                            iResult = 0;
                            CredentialManagerAddInvalidAccount();
                            iResult = this.sutControlAdapter.RDPConnectWithDirectCredSSPInvalidAccount(this.TestContext.TestName);
                        }

                        else if (fullScreen)
                        {
                            iResult = this.sutControlAdapter.RDPConnectWithDirectCredSSPFullScreen(this.TestContext.TestName);
                        }

                        else
                        {
                            iResult = this.sutControlAdapter.RDPConnectWithDirectCredSSP(this.TestContext.TestName);
                        }

                        strMethod = "RDPConnectWithDirectCredSSP";
                    }
                    break;

                default:
                    {
                        throw new InvalidOperationException($"Unexpected encryption protocol: {enProtocol}!");
                    }
            }

            TestSite.Assert.IsTrue(iResult >= 0, "SUT Control Adapter: {0} should be successful: {1}.", strMethod, iResult);
        }

        protected void LoadConfig()
        {
            #region Read and convert properties from PTFCONFIG file

            #region Security Approach and Protocol
            string strRDPSecurityProtocol;
            bool isNegotiationBased = true;
            if (!PtfPropUtility.GetPtfPropertyValue(TestSite, RdpPtfPropNames.RdpSecurityNegotiation, out isNegotiationBased, new string[] { RdpPtfGroupNames.Security }))
            {
                AssumeFailForInvalidPtfProp(RdpPtfPropNames.RdpSecurityNegotiation);
            }

            selectedProtocol = selectedProtocols_Values.PROTOCOL_RDP_FLAG;
            if (!PtfPropUtility.GetPtfPropertyValue(TestSite, RdpPtfPropNames.RdpSecurityProtocol, out strRDPSecurityProtocol, new string[] { RdpPtfGroupNames.Security }))
            {
                AssumeFailForInvalidPtfProp(RdpPtfPropNames.RdpSecurityProtocol);
            }

            // Check the combination of RdpSecurityNegotiation and RdpSecurityProtocol
            if (strRDPSecurityProtocol.Equals("TLS", StringComparison.CurrentCultureIgnoreCase))
            {
                selectedProtocol = selectedProtocols_Values.PROTOCOL_SSL_FLAG;
                this.TestSite.Assume.IsTrue(
                        isNegotiationBased,
                        "When TLS is used as the security protocol, {0} is set to 'TLS', {1} must be true.",
                        RdpPtfPropNames.RdpSecurityProtocol,
                        RdpPtfPropNames.RdpSecurityNegotiation);
                transportProtocol = EncryptedProtocol.NegotiationTls;
            }
            else if (strRDPSecurityProtocol.Equals("CredSSP", StringComparison.CurrentCultureIgnoreCase))
            {
                selectedProtocol = selectedProtocols_Values.PROTOCOL_HYBRID_FLAG;
                if (isNegotiationBased)
                {
                    transportProtocol = EncryptedProtocol.NegotiationCredSsp;
                }
                else
                {
                    transportProtocol = EncryptedProtocol.DirectCredSsp;
                }
            }
            else if (strRDPSecurityProtocol.Equals("RDP", StringComparison.CurrentCultureIgnoreCase))
            {
                selectedProtocol = selectedProtocols_Values.PROTOCOL_RDP_FLAG;
                transportProtocol = EncryptedProtocol.Rdp;
            }
            else
            {
                AssumeFailForInvalidPtfProp(RdpPtfPropNames.RdpSecurityProtocol);
            }
            #endregion

            #region Encryption Level
            string strRDPSecurityEncryptionLevel;
            enLevel = EncryptionLevel.ENCRYPTION_LEVEL_LOW;
            if (!PtfPropUtility.GetPtfPropertyValue(TestSite, RdpPtfPropNames.RdpSecurityEncryptionLevel, out strRDPSecurityEncryptionLevel, new string[] { RdpPtfGroupNames.Security, RdpPtfGroupNames.Encryption }))
            {
                AssumeFailForInvalidPtfProp(RdpPtfPropNames.RdpSecurityEncryptionLevel);
            }
            else
            {//None, Low, Client, High, FIPS
                if (strRDPSecurityEncryptionLevel.Equals("None", StringComparison.CurrentCultureIgnoreCase))
                {
                    enLevel = EncryptionLevel.ENCRYPTION_LEVEL_NONE;
                }
                else if (strRDPSecurityEncryptionLevel.Equals("Low", StringComparison.CurrentCultureIgnoreCase))
                {
                    enLevel = EncryptionLevel.ENCRYPTION_LEVEL_LOW;
                }
                else if (strRDPSecurityEncryptionLevel.Equals("Client", StringComparison.CurrentCultureIgnoreCase))
                {
                    enLevel = EncryptionLevel.ENCRYPTION_LEVEL_CLIENT_COMPATIBLE;
                }
                else if (strRDPSecurityEncryptionLevel.Equals("High", StringComparison.CurrentCultureIgnoreCase))
                {
                    enLevel = EncryptionLevel.ENCRYPTION_LEVEL_HIGH;
                }
                else if (strRDPSecurityEncryptionLevel.Equals("FIPS", StringComparison.CurrentCultureIgnoreCase))
                {
                    enLevel = EncryptionLevel.ENCRYPTION_LEVEL_FIPS;
                }
                else
                {
                    AssumeFailForInvalidPtfProp(RdpPtfPropNames.RdpSecurityEncryptionLevel);
                }

            }

            if (transportProtocol == EncryptedProtocol.Rdp && enLevel == EncryptionLevel.ENCRYPTION_LEVEL_NONE)
            {
                this.TestSite.Assert.Fail("When use Standard RDP Security, the encryption level must be greater than None.");
            }

            if (transportProtocol != EncryptedProtocol.Rdp && enLevel != EncryptionLevel.ENCRYPTION_LEVEL_NONE)
            {
                this.TestSite.Assert.Fail("When use enhanced security protocls (TLS or CredSSP), the encryption level MUST be None.");
            }

            #endregion

            #region Encryption Method
            string strRDPSecurityEncryptionMethod;
            enMethod = EncryptionMethods.ENCRYPTION_METHOD_128BIT;
            if (!PtfPropUtility.GetPtfPropertyValue(TestSite, RdpPtfPropNames.RdpSecurityEncryptionMethod, out strRDPSecurityEncryptionMethod, new string[] { RdpPtfGroupNames.Security, RdpPtfGroupNames.Encryption }))
            {
                AssumeFailForInvalidPtfProp(RdpPtfPropNames.RdpSecurityEncryptionMethod);
            }
            else
            {//None, 40bit, 56bit, 128bit, FIPS
                if (strRDPSecurityEncryptionMethod.Equals("None", StringComparison.CurrentCultureIgnoreCase))
                {
                    enMethod = EncryptionMethods.ENCRYPTION_METHOD_NONE;
                }
                else if (strRDPSecurityEncryptionMethod.Equals("40bit", StringComparison.CurrentCultureIgnoreCase))
                {
                    enMethod = EncryptionMethods.ENCRYPTION_METHOD_40BIT;
                }
                else if (strRDPSecurityEncryptionMethod.Equals("56bit", StringComparison.CurrentCultureIgnoreCase))
                {
                    enMethod = EncryptionMethods.ENCRYPTION_METHOD_56BIT;
                }
                else if (strRDPSecurityEncryptionMethod.Equals("128bit", StringComparison.CurrentCultureIgnoreCase))
                {
                    enMethod = EncryptionMethods.ENCRYPTION_METHOD_128BIT;
                }
                else if (strRDPSecurityEncryptionMethod.Equals("FIPS", StringComparison.CurrentCultureIgnoreCase))
                {
                    enMethod = EncryptionMethods.ENCRYPTION_METHOD_FIPS;
                }
                else
                {
                    AssumeFailForInvalidPtfProp(RdpPtfPropNames.RdpSecurityEncryptionMethod);
                }
            }

            if (enLevel == EncryptionLevel.ENCRYPTION_LEVEL_NONE && enMethod != EncryptionMethods.ENCRYPTION_METHOD_NONE)
            {
                this.TestSite.Assume.Fail("When Encryption Level is set to None, the Encryption Method should also set to None.");
            }
            if (enLevel == EncryptionLevel.ENCRYPTION_LEVEL_FIPS && enMethod != EncryptionMethods.ENCRYPTION_METHOD_FIPS)
            {
                this.TestSite.Assume.Fail("When Encryption Level is set to FIPS, the Encryption Method should also set to FIPS.");
            }
            #endregion

            #region RDP Version
            rdpServerVersion = TS_UD_SC_CORE_version_Values.V2;

            #endregion

            #region WaitTime
            int waitSeconds;
            if (!PtfPropUtility.GetPtfPropertyValue(TestSite, RdpPtfPropNames.Timeout, out waitSeconds))
            {
                AssumeFailForInvalidPtfProp(RdpPtfPropNames.Timeout);
            }
            else
            {
                waitTime = new TimeSpan(0, 0, waitSeconds);
            }

            #endregion

            #region SUT Display Verification

            if (!PtfPropUtility.GetPtfPropertyValue(TestSite, "Enable", out verifySUTDisplay, new string[] { RdpPtfGroupNames.VerifySUTDisplay }))
            {
                verifySUTDisplay = false;
            }

            int shiftX, shiftY;
            if (!PtfPropUtility.GetPtfPropertyValue(TestSite, "ShiftX", out shiftX, new string[] { RdpPtfGroupNames.VerifySUTDisplay }))
            {
                shiftX = 0;
            }

            if (!PtfPropUtility.GetPtfPropertyValue(TestSite, "ShiftY", out shiftY, new string[] { RdpPtfGroupNames.VerifySUTDisplay }))
            {
                shiftY = 0;
            }

            sutDisplayShift = new Point(shiftX, shiftY);

            if (!PtfPropUtility.GetPtfPropertyValue(TestSite, "BitmapSavePath", out bitmapSavePath, new string[] { RdpPtfGroupNames.VerifySUTDisplay }))
            {
                bitmapSavePath = @".\";
            }

            // If the bitmap save path is not existed, create it.
            if (!Directory.Exists(bitmapSavePath))
            {
                Directory.CreateDirectory(bitmapSavePath);
            }

            #endregion SUT Display Verification

            #region Other configrations

            if (!PtfPropUtility.GetPtfPropertyValue(TestSite, RdpPtfPropNames.RDPClientSupportFastPathInput, out isClientSupportFastPathInput))
            {
                isClientSupportFastPathInput = false; //if property not found, set to false as default value
            }

            if (!PtfPropUtility.GetPtfPropertyValue(TestSite, RdpPtfPropNames.RDPClientSupportAutoReconnect, out isClientSuportAutoReconnect))
            {
                isClientSuportAutoReconnect = false; //if property not found, set to false as default value
            }

            if (!PtfPropUtility.GetPtfPropertyValue(TestSite, RdpPtfPropNames.RDPClientSupportRDPEFS, out isClientSupportRDPEFS))
            {
                isClientSupportRDPEFS = false; //if property not found, set to false as default value
            }

            if (!PtfPropUtility.GetPtfPropertyValue(TestSite, RdpPtfPropNames.RDPClientSupportServerRedirection, out isClientSupportServerRedirection))
            {
                isClientSupportServerRedirection = false; //if property not found, set to false as default value
            }

            if (!PtfPropUtility.GetPtfPropertyValue(TestSite, RdpPtfPropNames.RDPClientSupportSoftSync, out isClientSupportSoftSync))
            {
                isClientSupportSoftSync = false; //if property not found, set to false as default value
            }

            if (!PtfPropUtility.GetPtfPropertyValue(TestSite, RdpPtfPropNames.RDPClientSupportTunnelingStaticVCTraffic, out isClientSupportTunnelingStaticVCTraffic))
            {
                isClientSupportTunnelingStaticVCTraffic = false; //if property not found, set to false as default value
            }
            if (!PtfPropUtility.GetPtfPropertyValue(TestSite, RdpPtfPropNames.SupportCompression, out supportCompression))
            {
                supportCompression = false; //if property not found, set to false as default value
            }
            if (!PtfPropUtility.GetPtfPropertyValue(TestSite, RdpPtfPropNames.RDPClientSupportRdpNegDataEmpty, out isClientSupportEmptyRdpNegData))
            {
                isClientSupportEmptyRdpNegData = false; //if property not found, set to false as default value
            }

            if (!PtfPropUtility.GetPtfPropertyValue(TestSite, RdpPtfPropNames.IsWindowsImplementation, out isWindowsImplementation))
            {
                isWindowsImplementation = true; //if property not found, set to true as default value
            }

            if (!PtfPropUtility.GetPtfPropertyValue(TestSite, RdpPtfPropNames.DropConnectionForInvalidRequest, out DropConnectionForInvalidRequest))
            {
                DropConnectionForInvalidRequest = true; //if property not found, set to true as default value
            }

            if (!PtfPropUtility.GetPtfPropertyValue(TestSite, "VerifyRdpbcgrMessage", out bVerifyRdpbcgrMessage))
            {
                bVerifyRdpbcgrMessage = true; //if property not found, set to true as default value
            }

            if (!PtfPropUtility.GetPtfPropertyValue(TestSite, "TurnOffRDPBCGRVerification", out TurnOffRDPBCGRVerification))
            {
                TurnOffRDPBCGRVerification = true; //if property not found, set to true as default value
            }

            if (!PtfPropUtility.GetPtfPropertyValue(TestSite, "TurnOffRDPEGFXVerification", out TurnOffRDPEGFXVerification))
            {
                TurnOffRDPEGFXVerification = true; //if property not found, set to true as default value
            }

            if (!PtfPropUtility.GetPtfPropertyValue(TestSite, "TurnOffRDPEIVerification", out TurnOffRDPEIVerification))
            {
                TurnOffRDPEIVerification = true; //if property not found, set to true as default value
            }

            if (!PtfPropUtility.GetPtfPropertyValue(TestSite, "TurnOffRDPEUSBVerification", out TurnOffRDPEUSBVerification))
            {
                TurnOffRDPEUSBVerification = true; //if property not found, set to true as default value
            }

            if (!PtfPropUtility.GetPtfPropertyValue(TestSite, "TurnOffRDPRFXVerification", out TurnOffRDPRFXVerification))
            {
                TurnOffRDPRFXVerification = true; //if property not found, set to true as default value
            }

            if (image_64X64 == null)
            {
                String rdprfxImageFile;
                if (!PtfPropUtility.GetPtfPropertyValue(TestSite, RdpPtfPropNames.MSRDPRFX_Image, out rdprfxImageFile))
                {
                    AssumeFailForInvalidPtfProp(RdpPtfPropNames.MSRDPRFX_Image);
                }

                image_64X64 = Image.FromFile(rdprfxImageFile);
            }

            if (imageForVideoMode == null)
            {
                String rdprfxVideoModeImageFile;
                if (!PtfPropUtility.GetPtfPropertyValue(TestSite, RdpPtfPropNames.MSRDPRFX_VideoModeImage, out rdprfxVideoModeImageFile))
                {
                    AssumeFailForInvalidPtfProp(RdpPtfPropNames.MSRDPRFX_VideoModeImage);
                }

                imageForVideoMode = Image.FromFile(rdprfxVideoModeImageFile);
            }

            #endregion

            #endregion

            #region Logging
            this.TestSite.Log.Add(LogEntryKind.Debug,
                @"isClientSupportFastPathInput = {0};
                isClientSuportAutoReconnect = {1};
                isClientSupportRDPEFS = {2};
                isClientSupportServerRedirection = {3};
                isClientSupportEmptyRdpNegData = {4};
                isClientSupportSoftSync = {5}
                isClientSupportTunnelingStaticVCTraffic = {6}",
                isClientSupportFastPathInput,
                isClientSuportAutoReconnect,
                isClientSupportRDPEFS,
                isClientSupportServerRedirection,
                isClientSupportEmptyRdpNegData,
                isClientSupportSoftSync,
                isClientSupportTunnelingStaticVCTraffic);
            #endregion
        }

        /// <summary>
        /// Verify SUT Dispaly
        /// </summary>
        /// <param name="usingRemoteFX">Whether the output image is using RemoteFX codec</param>
        /// <param name="compareRect">The Rectangle on the image to be compared</param>
        /// <param name="callStackIndex">Call stack index from the test method</param>
        protected void VerifySUTDisplay(bool usingRemoteFX, Rectangle compareRect, int callStackIndex = 1)
        {
            if (!verifySUTDisplay || this.rdpbcgrAdapter.SimulatedScreen == null)
            {
                return;
            }

            imageId++;

            // Get test method name and construct file name for screenshot bitmap
            StackTrace st = new StackTrace();
            StackFrame sf = st.GetFrame(callStackIndex);
            string pathForSUTScreenShot = bitmapSavePath + @"\" + sf.GetMethod().Name + "_" + imageId + "_ScreenShot.bmp";
            // Not save the bitmap to the path directly since the interface has limit on the length of path.
            // Save the bitmap into a temprory file and copy it to the right file path.
            int result = this.sutControlAdapter.CaptureScreenShot(this.TestContext.TestName, tmpFilePath);
            File.Copy(tmpFilePath, pathForSUTScreenShot, true);
            this.TestSite.Assume.IsTrue(result >= 0, "To verify output of RDP client, the protocol-based SUT control adapter should be used and the Agent on SUT should support screenshot control command.");

            // print the absolute path of screen shot file
            var fileInfoScreenShot = new FileInfo(pathForSUTScreenShot);
            this.TestSite.Log.Add(LogEntryKind.Debug, "The absolute path of screen shot file is {0}.", fileInfoScreenShot.FullName);

            // Compare the screenshot with base image in simulated screen
            Bitmap image = new Bitmap(pathForSUTScreenShot);
            string pathForBaseImage = bitmapSavePath + @"\" + sf.GetMethod().Name + "_" + imageId + "_BaseImage.bmp";
            this.rdpbcgrAdapter.SimulatedScreen.BaseImage.Save(tmpFilePath);
            File.Copy(tmpFilePath, pathForBaseImage, true);

            // print the absolute path of base image file
            var fileInfoBaseImage = new FileInfo(pathForBaseImage);
            this.TestSite.Log.Add(LogEntryKind.Debug, "The absolute path of base image file is {0}.", fileInfoBaseImage.FullName);

            bool compareRes = this.rdpbcgrAdapter.SimulatedScreen.Compare(image, sutDisplayShift, compareRect, usingRemoteFX);
            this.TestSite.Assert.IsTrue(compareRes, "SUT display verification should success, the output on RDP client should be equal (or similar enough if using RemoteFX codec) as expected.");
        }

        /// <summary>
        /// End the test case with inconclusive if it's Windows implementation and using RDP security protocol
        /// Used in test cases which need to establish TLS/DTLS on RDP-UDP connection.
        /// Included in base class since it will be used in test cases of RDPEUDP, RDPEMT and RDPEVOR
        /// </summary>
        protected void CheckSecurityProtocolForMultitransport()
        {
            if (transportProtocol == EncryptedProtocol.Rdp && isWindowsImplementation)
            {
                Site.Assume.Inconclusive("Not Applicable, Microsoft RDP clients fail the TLS or DTLS handshake for a multitransport connection if Enhanced RDP Security is not in effect for the main RDP connection.");
            }
        }
        //override, assume fail for an invalid PTF property.
        private void AssumeFailForInvalidPtfProp(string propName)
        {
            this.TestSite.Assume.Fail("The property \"{0}\" is invalid or not present in PTFConfig file!", propName);
        }

        //Capture image from screen
        private Bitmap CaptureScreenImage(int left, int top, int width, int height)
        {
            Bitmap bitmap = new Bitmap(width, height);
            Graphics g = Graphics.FromImage(bitmap);
            g.CopyFromScreen(left, top, 0, 0, new Size(width, height));
            g.Dispose();
            return bitmap;
        }

        //Get capability information from Client_Confirm_Active_Pdu, 
        //will be added to ConfirmActiveRequest event
        private void TestClassBase_GetConfirmActivePduInfo(Client_Confirm_Active_Pdu confirmActivePdu)
        {
            foreach (ITsCapsSet cap in confirmActivePdu.confirmActivePduData.capabilitySets)
            {
                if (cap.GetCapabilityType() == capabilitySetType_Values.CAPSTYPE_BITMAPCACHE_REV2)
                {
                    TS_BITMAPCACHE_CAPABILITYSET_REV2 bitmapCacheV2 = (TS_BITMAPCACHE_CAPABILITYSET_REV2)cap;
                    if ((bitmapCacheV2.CacheFlags & CacheFlags_Values.PERSISTENT_KEYS_EXPECTED_FLAG) != 0)
                    {
                        isclientSupportPersistentBitmapCache = true;
                    }

                }
            }
        }

        #endregion

        /// <summary>
        /// Try the function until it does not throw exceptions or the time is out.
        /// </summary>
        /// <param name="func">Specifies the pointer that points to the function that is under trial, if the function throws out exception we would try the function again until succeed or timeout.</param>
        /// <param name="timeout">Specifies the overall retry time span.</param>
        /// <param name="retryInterval">Specifies the retry interval.</param>
        /// <param name="format">Specifies the retry error message format.</param>
        /// <param name="args">Specifies the retry error message format's args.</param>
        /// <returns>true,false</returns>
        protected bool DoUntilSucceed(Func<bool> func, TimeSpan timeout, TimeSpan retryInterval, string format, params object[] args)
        {
            DateTime endTime = DateTime.Now.Add(timeout);
            string lastException = null;
            bool result = false;
            string desc = string.Format(format, args);
            DateTime retryStart = DateTime.Now;
            do
            {
                try
                {
                    result = func();
                }
                catch (Exception e)
                {
                    lastException = e.Message;
                    BaseTestSite.Log.Add(LogEntryKind.Debug, "Throw an exception: {0}.", e.Message);
                    Thread.Sleep(retryInterval);
                }
            } while (!result && DateTime.Now < endTime);
            TimeSpan retryDuration = DateTime.Now - retryStart;
            BaseTestSite.Log.Add(LogEntryKind.Debug, "Retry {0} after retry duration: {1}",
                result == true ? "succeed" : "fail",
                retryDuration.ToString());

            if (result != true)
            {
                throw new InvalidOperationException(String.Format("Retry failed. The last exception is: {0}", lastException ?? desc));
            }

            return result;
        }

        /// <summary>
        /// Provide a generic method to handle the invalid request from RDP server
        /// For Windows, it drops the rdp connection directly.
        /// For non-Windows, it may ignore the invalid request or deny the request.
        /// </summary>
        /// <param name="requestDesc">The description about the invalid request for logging output</param>
        public void RDPClientTryDropConnection(string requestDesc)
        {
            if (DropConnectionForInvalidRequest)
            {
                this.TestSite.Log.Add(LogEntryKind.Comment, "Expect RDP client to drop the connection");
                bool bDisconnected = this.rdpbcgrAdapter.WaitForDisconnection(waitTime);
                if (!bDisconnected)
                {
                    this.TestSite.Assert.IsTrue(bDisconnected, "RDP client should terminate the connection when invalid " + requestDesc + " received.");
                }
            }
            else
            {
                this.TestSite.Log.Add(LogEntryKind.Warning, "Non-Windows RDP client did not terminate the connection when invalid " + requestDesc + " received.");
                this.TestSite.Log.Add(LogEntryKind.Comment, "Please double check the RDP client behavior is as expected.");
            }
        }

        /// <summary>
        /// Trigger RDP client to disconnect all RDP connections.
        /// </summary>
        public void TriggerClientDisconnectAll()
        {
            int? iResult;

            try
            {
                iResult = sutControlAdapter?.TriggerClientDisconnectAll(this.TestContext.TestName);

                if (this.TestContext.TestName.Contains("InvalidAccount"))
                {
                    CredentialManagerReverseInvalidAccount();
                }
            }
            catch (Exception ex)
            {
                TestSite.Log.Add(LogEntryKind.Debug, "Exception happened during TriggerClientDisconnectAll(): {0}.", ex);

                return;
            }

            if (iResult != null)
            {
                TestSite.Log.Add(LogEntryKind.Debug, "The result of TriggerClientDisconnectAll is {0}.", iResult);
            }
        }

        /// <summary>
        /// Trigger Change Of Stored Credentials To Invalid User Account.
        /// </summary>
        public void CredentialManagerAddInvalidAccount()
        {
            int? iResult;

            try
            {
                iResult = sutControlAdapter?.CredentialManagerAddInvalidAccount(this.TestContext.TestName);
            }
            catch (Exception ex)
            {
                TestSite.Log.Add(LogEntryKind.Debug, "Exception happened during CredentialManagerAddInvalidAccount(): {0}.", ex);

                return;
            }

            if (iResult != null)
            {
                TestSite.Log.Add(LogEntryKind.Debug, "The result of CredentialManagerAddInvalidAccount is {0}.", iResult);
            }
        }

        /// <summary>
        /// Trigger Change Of Stored Credentials To Valid User Account.
        /// </summary>
        public void CredentialManagerReverseInvalidAccount()
        {
            int? iResult;

            try
            {
                iResult = sutControlAdapter?.CredentialManagerReverseInvalidAccount(this.TestContext.TestName);
            }
            catch (Exception ex)
            {
                TestSite.Log.Add(LogEntryKind.Debug, "Exception happened during CredentialManagerReverseInvalidAccount(): {0}.", ex);

                return;
            }

            if (iResult != null)
            {
                TestSite.Log.Add(LogEntryKind.Debug, "The result of CredentialManagerReverseInvalidAccount is {0}.", iResult);
            }
        }

        /// <summary>
        /// Check platform compatibility.
        /// </summary>
        private void CheckPlatformCompatibility()
        {
            // Check CredSSP, which is currently only supported on Windows.
            if (transportProtocol == EncryptedProtocol.NegotiationCredSsp || transportProtocol == EncryptedProtocol.DirectCredSsp)
            {
                if (!OperatingSystem.IsWindows())
                {
                    TestSite.Assume.Inconclusive("The transport protocols based on CredSSP are only supported on Windows.");
                }
            }
        }
    }
}<|MERGE_RESOLUTION|>--- conflicted
+++ resolved
@@ -221,11 +221,7 @@
             return null;
         }
 
-<<<<<<< HEAD
         protected void triggerClientRDPConnect(EncryptedProtocol enProtocol, bool fullScreen = false, bool invalidCredentials = false)
-=======
-        protected void TriggerClientRDPConnect(EncryptedProtocol enProtocol, bool fullScreen = false)
->>>>>>> 50ea0f79
         {
             int iResult;
             string strMethod = null;
