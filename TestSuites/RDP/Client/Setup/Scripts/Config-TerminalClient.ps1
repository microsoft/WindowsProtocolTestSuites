# Copyright (c) Microsoft. All rights reserved.
# Licensed under the MIT license. See LICENSE file in the project root for full license information.

Param(
[String]$scriptsPath  = [System.IO.Path]::GetDirectoryName($myInvocation.MyCommand.Definition)
)

Push-Location $scriptsPath
$dataPath = "$scriptsPath\..\Data"

#----------------------------------------------------------------------------
# Starting script
#----------------------------------------------------------------------------
$settingFile = "$scriptsPath\ParamConfig.xml"
if(Test-Path -Path $settingFile)
{    
    $logPath            = .\Get-Parameter.ps1 $settingFile logPath
    $logFile            = $logPath + "\Config-TerminalClient.ps1.log"
    $userNameInTC       = .\Get-Parameter.ps1 $settingFile userNameInTC
    $userPwdInTC        = .\Get-Parameter.ps1 $settingFile userPwdInTC
	$credSSPUser        = .\Get-Parameter.ps1 $settingFile CredSSPUser
    $credSSPPwd         = .\Get-Parameter.ps1 $settingFile CredSSPPwd
    $domainName         = .\Get-Parameter.ps1 $settingFile domainName
    $dcComputerName     = .\Get-Parameter.ps1 $settingFile dcComputerName
    $tcComputerName     = .\Get-Parameter.ps1 $settingFile tcComputerName
    $driverComputerName = .\Get-Parameter.ps1 $settingFile driverComputerName
    $listeningPort      = .\Get-Parameter.ps1 $settingFile RDPListeningPort
    $ipVersion          = .\Get-Parameter.ps1 $settingFile ipVersion
    $osVersion          = .\Get-Parameter.ps1 $settingFile osVersion
    $workgroupDomain    = .\Get-Parameter.ps1 $settingFile workgroupDomain
    $compressionInTC    = .\Get-Parameter.ps1 $settingFile compressionInTC
    .\Set-Parameter.ps1 $settingFile LogFile $logFile "If no log file path specified, this value should be used."
}
else
{
    Write-Host "$settingFile not found. Will keep the default setting of all the test context info..."
}

#-----------------------------------------------------
# Create $logPath if not exist
#-----------------------------------------------------
if (!(Test-Path -Path $logPath))
{
    New-Item -Type Directory -Path $logPath -Force
}

#-----------------------------------------------------
# Create $logFile if not exist
#-----------------------------------------------------
if (!(Test-Path -Path $logFile))
{
    New-Item -Type File -Path $logFile -Force
}
Start-Transcript $logFile -Append

#-----------------------------------------------------
# Write value for all the parameters
#-----------------------------------------------------
Write-Host "EXECUTING [Config-TerminalClient.ps1] ..." -foregroundcolor cyan
Write-Host "`$scriptsPath        = $scriptsPath"
Write-Host "`$logPath            = $logPath"       
Write-Host "`$logFile            = $logFile"
Write-Host "`$userNameInTC       = $userNameInTC" 
Write-Host "`$userPwdInTC        = $userPwdInTC"
Write-Host "`$credSSPUser        = $credSSPUser" 
Write-Host "`$credSSPPwd         = $credSSPPwd"
Write-Host "`$domainName         = $domainName" 
Write-Host "`$dcComputerName     = $dcComputerName"
Write-Host "`$tcComputerName     = $tcComputerName" 
Write-Host "`$driverComputerName = $driverComputerName"
Write-Host "`$listeningPort      = $listeningPort"
Write-Host "`$ipVersion          = $ipVersion"     
Write-Host "`$osVersion          = $osVersion" 
Write-Host "`$workgroupDomain    = $workgroupDomain"
Write-Host "`$compressionInTC    = $compressionInTC"

#-----------------------------------------------------
# Begin to config terminal client
#-----------------------------------------------------

#-------------------------------------
# Turn off window firewall
#-------------------------------------
Write-Host "Turn off firewall"
cmd /c netsh advfirewall set allprofile state off 2>&1 | Write-Host

#-----------------------------------------------------
# Get IP address of the SUT computer
#-----------------------------------------------------
$tcComputerIP = (Test-Connection $tcComputerName -Count 1 | Select -ExpandProperty IPV4Address).IPAddressToString

#-----------------------------------------------------
# Enable Powershell Remoting
#-----------------------------------------------------
if(Test-WSMan -ComputerName $tcComputerIP){
    Write-Host "WinRM is running"
}else{
    Set-NetConnectionProfile -NetworkCategory Private -ErrorAction Ignore
    Enable-PSRemoting -Force
    Set-Item wsman:\localhost\client\trustedhosts *  -Force
    Restart-Service WinRM
}

#-----------------------------------------------------
# Get IP address of the driver computer
#-----------------------------------------------------
$ipV4 = Test-Connection $driverComputerName -Count 1 | Select -ExpandProperty IPV4Address
$driverComputerIP = $ipV4.IPAddressToString

#-----------------------------------------------------
# Modify ChangeResolution.ps1 and ChangeOrientation.ps1
#-----------------------------------------------------
(Get-Content .\ChangeResolution_Template.ps1) | ForEach-Object {$_ -replace "ScriptPath", $scriptsPath} | Set-Content .\ChangeResolution.ps1
(Get-Content .\ChangeOrientation_Template.ps1) | ForEach-Object {$_ -replace "ScriptPath", $scriptsPath} | Set-Content .\ChangeOrientation.ps1

#-----------------------------------------------------
# Create Windows Tasks for SUT control adapter
#-----------------------------------------------------
Write-Host "Creating Tasks for SUT control adapter (for Windows Platform)..."
$taskUser= $userNameInTC
if ($workgroupDomain.ToUpper() -eq "DOMAIN")
{
    $taskUser = "$domainName\$taskUser"
}

if ($compressionInTC.ToUpper() -eq "YES")
{
   $compressionStr = "compression:i:1"
}else
{
   $compressionStr = "compression:i:0"
}

Write-Host "Modifying target IP address and compression of RDP files..."
if(!(Test-Path -Path "$dataPath\Base"))
{
    New-Item -Path "$dataPath\Base" -ItemType directory
}

if (Test-Path -Path "$dataPath\Base\Negotiate.RDP")
{
    Copy-Item $dataPath\Base\Negotiate.RDP $dataPath\Negotiate.RDP -Force
}else
{
    Copy-Item $dataPath\Negotiate.RDP $dataPath\Base\Negotiate.RDP -Force
}

if (Test-Path -Path "$dataPath\Base\NegotiateInvalidAccount.RDP")
{
    Copy-Item $dataPath\Base\NegotiateInvalidAccount.RDP $dataPath\NegotiateInvalidAccount.RDP -Force
}else
{
    Copy-Item $dataPath\NegotiateInvalidAccount.RDP $dataPath\Base\NegotiateInvalidAccount.RDP -Force
}

if (Test-Path -Path "$dataPath\Base\NegotiateFullScreen.RDP")
{
    Copy-Item $dataPath\Base\NegotiateFullScreen.RDP $dataPath\NegotiateFullScreen.RDP -Force
}else
{
    Copy-Item $dataPath\NegotiateFullScreen.RDP $dataPath\Base\NegotiateFullScreen.RDP -Force
}

if (Test-Path -Path "$dataPath\Base\DirectCredSSP.RDP")
{
    Copy-Item $dataPath\Base\DirectCredSSP.RDP $dataPath\DirectCredSSP.RDP -Force
}else
{
    Copy-Item $dataPath\DirectCredSSP.RDP $dataPath\Base\DirectCredSSP.RDP -Force
}

if (Test-Path -Path "$dataPath\Base\DirectCredSSPInvalidAccount.RDP")
{
    Copy-Item $dataPath\Base\DirectCredSSPInvalidAccount.RDP $dataPath\DirectCredSSPInvalidAccount.RDP -Force
}else
{
    Copy-Item $dataPath\DirectCredSSPInvalidAccount.RDP $dataPath\Base\DirectCredSSPInvalidAccount.RDP -Force
}

if (Test-Path -Path "$dataPath\Base\DirectCredSSPFullScreen.RDP")
{
    Copy-Item $dataPath\Base\DirectCredSSPFullScreen.RDP $dataPath\DirectCredSSPFullScreen.RDP -Force
}else
{
    Copy-Item $dataPath\DirectCredSSPFullScreen.RDP $dataPath\Base\DirectCredSSPFullScreen.RDP -Force
}

if (Test-Path -Path "$dataPath\Base\CredentialManager_InvalidAccount.ps1")
{
    Copy-Item $dataPath\Base\CredentialManager_InvalidAccount.ps1 $dataPath\CredentialManager_InvalidAccount.ps1 -Force
}else
{
    Copy-Item $dataPath\CredentialManager_InvalidAccount.ps1 $dataPath\Base\CredentialManager_InvalidAccount.ps1 -Force
}

if (Test-Path -Path "$dataPath\Base\CredentialManager_InvalidAccount_Reverse.ps1")
{
    Copy-Item $dataPath\Base\CredentialManager_InvalidAccount_Reverse.ps1 $dataPath\CredentialManager_InvalidAccount_Reverse.ps1 -Force
}else
{
    Copy-Item $dataPath\CredentialManager_InvalidAccount_Reverse.ps1 $dataPath\Base\CredentialManager_InvalidAccount_Reverse.ps1 -Force
}

"cmd /c cmdkey /add:`"Domain:target=TERMSRV/${driverComputerName}`" /user:`"${driverComputerName}/${credSSPUser}_`" /pass:${credSSPPwd}" | out-file "$dataPath\CredentialManager_InvalidAccount.ps1" -Append -Encoding Unicode
"cmd /c cmdkey /add:`"Domain:target=TERMSRV/${driverComputerName}`" /user:`"${driverComputerName}/${credSSPUser}`" /pass:${credSSPPwd}" | out-file "$dataPath\CredentialManager_InvalidAccount_Reverse.ps1" -Append -Encoding Unicode

"`nfull address:s:${driverComputerName}:${listeningPort}" | out-file "$dataPath\Negotiate.RDP" -Append -Encoding Unicode
"`nfull address:s:${driverComputerName}:${listeningPort}" | out-file "$dataPath\DirectCredSSP.RDP" -Append -Encoding Unicode
"`nfull address:s:${driverComputerName}:${listeningPort}" | out-file "$dataPath\NegotiateFullScreen.RDP" -Append -Encoding Unicode
"`nfull address:s:${driverComputerName}:${listeningPort}" | out-file "$dataPath\DirectCredSSPFullScreen.RDP" -Append -Encoding Unicode
"`nfull address:s:${driverComputerName}:${listeningPort}" | out-file "$dataPath\NegotiateInvalidAccount.RDP" -Append -Encoding Unicode
"`nfull address:s:${driverComputerName}:${listeningPort}" | out-file "$dataPath\DirectCredSSPInvalidAccount.RDP" -Append -Encoding Unicode

"`n$compressionStr" | out-file "$dataPath\Negotiate.RDP" -Append -Encoding Unicode
"`n$compressionStr" | out-file "$dataPath\DirectCredSSP.RDP" -Append -Encoding Unicode
"`n$compressionStr" | out-file "$dataPath\NegotiateFullScreen.RDP" -Append -Encoding Unicode
"`n$compressionStr" | out-file "$dataPath\DirectCredSSPFullScreen.RDP" -Append -Encoding Unicode
"`n$compressionStr" | out-file "$dataPath\NegotiateInvalidAccount.RDP" -Append -Encoding Unicode
"`n$compressionStr" | out-file "$dataPath\DirectCredSSPInvalidAccount.RDP" -Append -Encoding Unicode

"`nusbdevicestoredirect:s:*" | out-file "$dataPath\Negotiate.RDP" -Append -Encoding Unicode
"`nusbdevicestoredirect:s:*" | out-file "$dataPath\DirectCredSSP.RDP" -Append -Encoding Unicode
"`nusbdevicestoredirect:s:*" | out-file "$dataPath\NegotiateFullScreen.RDP" -Append -Encoding Unicode
"`nusbdevicestoredirect:s:*" | out-file "$dataPath\DirectCredSSPFullScreen.RDP" -Append -Encoding Unicode
"`nusbdevicestoredirect:s:*" | out-file "$dataPath\NegotiateInvalidAccount.RDP" -Append -Encoding Unicode
"`nusbdevicestoredirect:s:*" | out-file "$dataPath\DirectCredSSPInvalidAccount.RDP" -Append -Encoding Unicode

Write-Host "Allow RDP connecting to unkown publisher for $driverComputerName..."
cmd /c reg add "HKCU\Software\Microsoft\Terminal Server Client\LocalDevices" /v $driverComputerName /t REG_DWORD /d 68 /F

Write-Host "Creating task to trigger client to initiate a RDP connection with Negotiation Approach..."
cmd /c schtasks /Create /RU $taskUser /SC Weekly /TN Negotiate_RDPConnect /TR "$dataPath\Negotiate.RDP" /IT /F

Write-Host "Creating task to trigger client to initiate a RDP connection using CredSSP security protocol with Direct Approach..."
cmd /c schtasks /Create /RU $taskUser /SC Weekly /TN DirectCredSSP_RDPConnect /TR "$dataPath\DirectCredSSP.RDP" /IT /F

Write-Host "Creating task to trigger client to initiate a full screen RDP connection with Negotiation Approach..."
cmd /c schtasks /Create /RU $taskUser /SC Weekly /TN Negotiate_FullScreen_RDPConnect /TR "$dataPath\NegotiateFullScreen.RDP" /IT /F

Write-Host "Creating task to trigger client to initiate a full screen RDP connection using CredSSP security protocol with Direct Approach..."
cmd /c schtasks /Create /RU $taskUser /SC Weekly /TN DirectCredSSP_FullScreen_RDPConnect /TR "$dataPath\DirectCredSSPFullScreen.RDP" /IT /F

Write-Host "Creating task to trigger client to initiate a RDP connection with Negotiation Approach for Invalid Account..."
cmd /c schtasks /Create /RU $taskUser /SC Weekly /TN Negotiate_InvalidAccount_RDPConnect /TR "$dataPath\NegotiateInvalidAccount.RDP" /IT /F

Write-Host "Creating task to trigger client to initiate a RDP connection using CredSSP security protocol with Direct Approach for Invalid Account..."
cmd /c schtasks /Create /RU $taskUser /SC Weekly /TN DirectCredSSP_InvalidAccount_RDPConnect /TR "$dataPath\DirectCredSSPInvalidAccount.RDP" /IT /F

Write-Host "Creating task to maximize mstsc window..."
cmd /c schtasks /Create /RU $taskUser /SC Weekly /TN MaximizeMstsc /TR "powershell $scriptsPath\MaximizeMstsc.ps1" /IT /F

Write-Host "Creating task to trigger input events..."
cmd /c schtasks /Create /RU $taskUser /SC Weekly /TN TriggerInputEvents /TR "powershell $scriptsPath\TriggerInputEvents.ps1" /IT /F

Write-Host "Creating task to trigger close rdp window..."
cmd /c schtasks /Create /RU $taskUser /SC Weekly /TN TriggerCloseRDPWindow /TR "powershell $scriptsPath\TriggerCloseRDPWindow.ps1" /IT /F

Write-Host "Creating task to trigger RDP client to start a Auto-Reconnect sequence after a network interruption..."
cmd /c schtasks /Create /RU $taskUser /SC Weekly /TN TriggerNetworkFailure /TR "powershell $dataPath\TriggerNetworkFailure.ps1" /IT /F

<<<<<<< HEAD
Write-Host "Creating task to close all RDP connections of terminal client..."
cmd /c schtasks /Create /RU $taskUser /SC Weekly /TN DisconnectAll /TR "$dataPath\DisconnectAll.bat" /IT /F

Write-Host "Creating task to change username of Server to an invalid username..."
cmd /c schtasks /Create /RU $taskUser /SC Weekly /TN CredentialManager_Invalid /TR "powershell $dataPath\CredentialManager_InvalidAccount.ps1" /IT /F

Write-Host "Creating task to change username of Server back to a valid username..."
cmd /c schtasks /Create /RU $taskUser /SC Weekly /TN CredentialManager_InvalidAccount_Reverse /TR "powershell $dataPath\CredentialManager_InvalidAccount_Reverse.ps1" /IT /F

=======
>>>>>>> 3a58e757
#-----------------------------------------------------
# Edit registery.
#-----------------------------------------------------
Write-Host "Change Registry, Add a default user for Server"
New-Item -type Directory HKCU:\Software\Microsoft\"Terminal Server Client"\Servers -Force
New-Item -type Directory HKCU:\Software\Microsoft\"Terminal Server Client"\Servers\$driverComputerName -Force
if ($workgroupDomain.ToUpper() -eq "DOMAIN")
{
    $usernameHint = "$domainName\$taskUser"
}else
{
    $usernameHint = "$driverComputerName\$taskUser"
}
New-ItemProperty HKCU:\Software\Microsoft\"Terminal Server Client"\Servers\$driverComputerName UsernameHint -value $usernameHint -PropertyType string -Force

if($driverComputerIP -ne $driverComputerName)
{
    # Create registry key for IP address
	New-Item -type Directory HKCU:\Software\Microsoft\"Terminal Server Client"\Servers\$driverComputerIP -Force
	New-ItemProperty HKCU:\Software\Microsoft\"Terminal Server Client"\Servers\$driverComputerIP UsernameHint -value $usernameHint -PropertyType string -Force
}

# To avoid warning dialog
New-ItemProperty HKCU:\Software\Microsoft\"Terminal Server Client"\LocalDevices $driverComputerName -value 588 -PropertyType DWORD -Force

#-----------------------------------------------------
# Edit registery.
# Disable TLS 1.0 for client
#-----------------------------------------------------
Write-Host "Disable TLS 1.0 for client."
New-Item 'HKLM:\SYSTEM\CurrentControlSet\Control\SecurityProviders\SCHANNEL\Protocols\TLS 1.0\Client' -Force | Out-Null
New-ItemProperty -path 'HKLM:\SYSTEM\CurrentControlSet\Control\SecurityProviders\SCHANNEL\Protocols\TLS 1.0\Client' -name 'Enabled' -value 0 -PropertyType 'DWord' -Force | Out-Null
New-ItemProperty -path 'HKLM:\SYSTEM\CurrentControlSet\Control\SecurityProviders\SCHANNEL\Protocols\TLS 1.0\Client' -name 'DisabledByDefault' -value '0xffffffff' -PropertyType 'DWord' -Force | Out-Null
Write-Host 'TLS 1.0 has been disabled.'

#-----------------------------------------------------
# Edit registery.
# Enable TLS 1.1 and TLS 1.2 for client
#-----------------------------------------------------
Write-Host "Change Registry, force client to use TLS 1.0"
New-Item -type Directory HKLM:\SYSTEM\CurrentControlSet\Control\SecurityProviders\SCHANNEL\Protocols\"TLS 1.1" -Force
New-Item -type Directory HKLM:\SYSTEM\CurrentControlSet\Control\SecurityProviders\SCHANNEL\Protocols\"TLS 1.1"\Client -Force
New-ItemProperty HKLM:\SYSTEM\CurrentControlSet\Control\SecurityProviders\SCHANNEL\Protocols\"TLS 1.1"\Client Enabled -value 1 -PropertyType DWORD -Force

New-Item -type Directory HKLM:\SYSTEM\CurrentControlSet\Control\SecurityProviders\SCHANNEL\Protocols\"TLS 1.2" -Force
New-Item -type Directory HKLM:\SYSTEM\CurrentControlSet\Control\SecurityProviders\SCHANNEL\Protocols\"TLS 1.2"\Client -Force
New-ItemProperty HKLM:\SYSTEM\CurrentControlSet\Control\SecurityProviders\SCHANNEL\Protocols\"TLS 1.2"\Client Enabled -value 1 -PropertyType DWORD -Force

#-----------------------------------------------------
# Save CredSSP credential to Credential Manager
#-----------------------------------------------------
cmd /c cmdkey /add:"Domain:target=TERMSRV/$driverComputerName" /user:"$driverComputerName\$credSSPUser" /pass:$credSSPPwd
if($driverComputerIP -ne $driverComputerName)
{
    # Save for IP address
	cmd /c cmdkey /add:"Domain:target=TERMSRV/$driverComputerIP" /user:"$driverComputerName\$credSSPUser" /pass:$credSSPPwd
}

#-----------------------------------------------------
# Finished to config Terminal Client
#-----------------------------------------------------
Pop-Location
Write-Host "Write signal file: configTC.finished.signal to system drive."
cmd /C ECHO CONFIG FINISHED>$env:HOMEDRIVE\configTC.finished.signal

#----------------------------------------------------------------------------
# Ending script
#----------------------------------------------------------------------------
Write-Host "Config finished."
Write-Host "EXECUTE [Config-TerminalClient.ps1] FINISHED (NOT VERIFIED)."

# cmd /C Pause

exit 0<|MERGE_RESOLUTION|>--- conflicted
+++ resolved
@@ -258,7 +258,6 @@
 Write-Host "Creating task to trigger RDP client to start a Auto-Reconnect sequence after a network interruption..."
 cmd /c schtasks /Create /RU $taskUser /SC Weekly /TN TriggerNetworkFailure /TR "powershell $dataPath\TriggerNetworkFailure.ps1" /IT /F
 
-<<<<<<< HEAD
 Write-Host "Creating task to close all RDP connections of terminal client..."
 cmd /c schtasks /Create /RU $taskUser /SC Weekly /TN DisconnectAll /TR "$dataPath\DisconnectAll.bat" /IT /F
 
@@ -268,8 +267,6 @@
 Write-Host "Creating task to change username of Server back to a valid username..."
 cmd /c schtasks /Create /RU $taskUser /SC Weekly /TN CredentialManager_InvalidAccount_Reverse /TR "powershell $dataPath\CredentialManager_InvalidAccount_Reverse.ps1" /IT /F
 
-=======
->>>>>>> 3a58e757
 #-----------------------------------------------------
 # Edit registery.
 #-----------------------------------------------------
