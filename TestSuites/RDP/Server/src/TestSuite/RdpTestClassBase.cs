--- conflicted
+++ resolved
@@ -36,26 +36,7 @@
         #region Test Initialization and Cleanup
         protected override void TestInitialize()
         {
-<<<<<<< HEAD
-            this.rdpbcgrAdapter = (IRdpbcgrAdapter)this.Site.GetAdapter(typeof(IRdpbcgrAdapter));
-
-            this.rdpbcgrAdapter.Reset();
-
-            this.rdpemtAdapter = (IRdpemtAdapter)this.Site.GetAdapter(typeof(IRdpemtAdapter));
-
-            this.rdpemtAdapter.Reset();
-
-            LoadConfig();
-
-
-            this.rdpedycAdapter = (IRdpedycAdapter)this.Site.GetAdapter(typeof(IRdpedycAdapter));
-
-            this.rdpedycAdapter.Reset();
-            LoadConfig();
-
-=======
             testConfig = new TestConfig(Site);
->>>>>>> 9fe92bcd
         }
 
         protected override void TestCleanup()
@@ -63,119 +44,5 @@
             base.TestCleanup();
         }
         #endregion
-<<<<<<< HEAD
-
-        #region Private Methods
-
-        protected void LoadConfig()
-        {
-            #region Security Approach and Protocol
-            string strRDPSecurityProtocol;
-            bool isNegotiationBased = true;
-            if (!PtfPropUtility.GetBoolPtfProperty(Site, RdpPtfPropNames.RdpSecurityNegotiation, out isNegotiationBased))
-            {
-                assumeFailForInvalidPtfProp(RdpPtfPropNames.RdpSecurityNegotiation);
-            }
-
-            requestProtocol = requestedProtocols_Values.PROTOCOL_RDP_FLAG;
-            if (!PtfPropUtility.GetStringPtfProperty(Site, RdpPtfPropNames.RdpSecurityProtocol, out strRDPSecurityProtocol))
-            {
-                assumeFailForInvalidPtfProp(RdpPtfPropNames.RdpSecurityProtocol);
-            }
-            else
-            {//TLS, CredSSP, or RDP
-                if (strRDPSecurityProtocol.Equals("TLS", StringComparison.CurrentCultureIgnoreCase))
-                {
-                    requestProtocol = requestedProtocols_Values.PROTOCOL_SSL_FLAG;
-                    this.Site.Assume.IsTrue(
-                        isNegotiationBased,
-                        "When TLS is used as the security protocol, {0} is set to 'TLS', {1} must be true.",
-                        RdpPtfPropNames.RdpSecurityProtocol,
-                        RdpPtfPropNames.RdpSecurityNegotiation);
-                    transportProtocol = EncryptedProtocol.NegotiationTls;
-                    string strTlsVersion;
-                    if (PtfPropUtility.GetStringPtfProperty(Site, RdpPtfPropNames.RdpSecurityTlsVersion, out strTlsVersion))
-                    {
-                        if (!strTlsVersion.Equals("TLS1.0", StringComparison.CurrentCultureIgnoreCase) &&
-                            !strTlsVersion.Equals("TLS1.1", StringComparison.CurrentCultureIgnoreCase) &&
-                            !strTlsVersion.Equals("TLS1.2", StringComparison.CurrentCultureIgnoreCase))
-                        {
-                            this.Site.Assume.Fail("When TLS is used as the security protocol, {0} must be one of TLS1.0, TLS1.1, or TLS1.2; actually it is set to {1}",
-                                RdpPtfPropNames.RdpSecurityTlsVersion,
-                                strTlsVersion);
-                        }
-                        else
-                        {
-                            this.Site.Log.Add(LogEntryKind.Comment, "TLS is used as security protocol and the TLS Version is {0}.", strTlsVersion);
-                        }
-                    }
-                    else
-                    {
-                        assumeFailForInvalidPtfProp(RdpPtfPropNames.RdpSecurityTlsVersion);
-                    }
-                }
-                else if (strRDPSecurityProtocol.Equals("CredSSP", StringComparison.CurrentCultureIgnoreCase))
-                {
-                    requestProtocol = requestedProtocols_Values.PROTOCOL_SSL_FLAG | requestedProtocols_Values.PROTOCOL_HYBRID_FLAG | requestedProtocols_Values.PROTOCOL_HYBRID_EX;
-                    if (isNegotiationBased)
-                    {
-                        transportProtocol = EncryptedProtocol.NegotiationCredSsp;
-                    }
-                    else
-                    {
-                        transportProtocol = EncryptedProtocol.DirectCredSsp;
-                    }
-                }
-                else if (strRDPSecurityProtocol.Equals("RDP", StringComparison.CurrentCultureIgnoreCase))
-                {
-                    requestProtocol = requestedProtocols_Values.PROTOCOL_RDP_FLAG;
-                    transportProtocol = EncryptedProtocol.Rdp;
-                }
-                else
-                {
-                    assumeFailForInvalidPtfProp(RdpPtfPropNames.RdpSecurityProtocol);
-                }
-            }
-
-            #region Is Windows Implementation
-            string strIsWindows = Site.Properties["IsWindowsImplementation"];
-            if (strIsWindows != null)
-            {
-                isWindowsImplementation = Boolean.Parse(strIsWindows);
-            }
-            #endregion
-
-            #region WaitTime
-            string strWaitTime = Site.Properties["WaitTime"];
-            if (strWaitTime != null)
-            {
-                int waitSeconds = Int32.Parse(strWaitTime);
-                timeout = new TimeSpan(0, 0, waitSeconds);
-            }
-            #endregion
-
-            #endregion
-
-
-            string rdpVersionProp = this.Site.Properties["RDP.Version"];
-            if (!string.IsNullOrEmpty(rdpVersionProp))
-            {
-                rdpVersion = new Version(rdpVersionProp);
-            }
-            else
-            {
-                this.Site.Assume.Fail("The property \"{0}\" is invalid or not present in PTFConfig file!", "RDP.Version");
-            }
-        }
-
-        //override, assume fail for an invalid PTF property.
-        private void assumeFailForInvalidPtfProp(string propName)
-        {
-            this.Site.Assume.Fail("The property \"{0}\" is invalid or not present in PTFConfig file!", propName);
-        }
-
-        #endregion Private Methods
-=======
->>>>>>> 9fe92bcd
     }
 }