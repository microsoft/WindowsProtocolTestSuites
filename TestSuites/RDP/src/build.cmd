:: Copyright (c) Microsoft. All rights reserved.
:: Licensed under the MIT license. See LICENSE file in the project root for full license information.

@echo off

echo =============================================
echo          Start to build RDP Test Suite
echo =============================================

if not defined buildtool (
	for /f %%i in ('dir /b /ad /on "%windir%\Microsoft.NET\Framework\v4*"') do (@if exist "%windir%\Microsoft.NET\Framework\%%i\msbuild".exe set buildtool=%windir%\Microsoft.NET\Framework\%%i\msbuild.exe)
)

if not defined buildtool (
	echo Error: No msbuild.exe was found, install .Net Framework version 4.0 or higher
	exit /b 1
)

if not defined WIX (
	echo Error: WiX Toolset version 3.7 or higher should be installed
	exit /b 1
)

if not exist "%programfiles(x86)%\Protocol Test Framework\bin\Microsoft.Protocols.TestTools.dll" (
        echo Error: Protocol Test Framework should be installed
	exit /b 1
)

if not defined vspath (
	if defined VS110COMNTOOLS (
		set vspath="%VS110COMNTOOLS%"
	) else if defined VS120COMNTOOLS (
		set vspath="%VS120COMNTOOLS%"
	) else if defined VS140COMNTOOLS (
		set vspath="%VS140COMNTOOLS%"
	) else (
		echo Error: Visual Studio or Visual Studio test agent should be installed, version 2012 or higher
		exit /b 1
	)
)

:: Get PTF version
C:\Windows\System32\REG.exe QUERY HKEY_LOCAL_MACHINE\SOFTWARE\Wow6432Node\Microsoft\ProtocolTestFramework > NUL
IF NOT ERRORLEVEL 1 (
	set KEY_NAME="HKEY_LOCAL_MACHINE\SOFTWARE\Wow6432Node\Microsoft\ProtocolTestFramework"
	FOR /F "usebackq skip=2 tokens=1-3" %%A IN (`C:\Windows\System32\REG.exe QUERY %KEY_NAME% /v %VALUE_NAME% 2^>nul`) DO (
		set ValueName=%%A
		set ValueValue=%%C
	)
) ELSE (
	set KEY_NAME="HKEY_LOCAL_MACHINE\SOFTWARE\Microsoft\ProtocolTestFramework"
	FOR /F "usebackq skip=2 tokens=1-3" %%A IN (`C:\Windows\System32\REG.exe QUERY %KEY_NAME% /v %VALUE_NAME% 2^>nul`) DO (
		set ValueName=%%A
		set ValueValue=%%C
	)
)
<<<<<<< HEAD
 
if defined ValueName (
	set PTF_VERSION=%ValueValue%
) else (
    echo Warning: Windows Protocol Test Framework Should be installed.
=======

if defined ValueName (
	set PTF_VERSION=%ValueValue%
) else (
    echo Error: Windows Protocol Test Framework Should be installed.
	exit /b 1
>>>>>>> f40ea263
)

set CurrentPath=%~dp0
set TestSuiteRoot=%CurrentPath%..\..\..\

::Get build version from AssemblyInfo
set path=%TestSuiteRoot%AssemblyInfo\SharedAssemblyInfo.cs
set FindExe="%SystemRoot%\system32\findstr.exe"
set versionStr="[assembly: AssemblyVersion("1.0.0.0")]"
for /f "delims=" %%i in ('""%FindExe%" "AssemblyVersion" "%path%""') do set versionStr=%%i
set TESTSUITE_VERSION=%versionStr:~28,-3%

set KeyFile=%1
if not defined KeyFile (
	%buildtool% "%TestSuiteRoot%TestSuites\RDP\src\RDP_Client.sln" /t:clean;rebuild 
) else (
	%buildtool% "%TestSuiteRoot%TestSuites\RDP\src\RDP_Client.sln" /t:clean;rebuild /p:AssemblyOriginatorKeyFile=%KeyFile% /p:DelaySign=true /p:SignAssembly=true	
)

if exist "%TestSuiteRoot%drop\TestSuites\RDP" (
 rd /s /q "%TestSuiteRoot%drop\TestSuites\RDP"
)

%buildtool% "%TestSuiteRoot%TestSuites\RDP\src\deploy\deploy.wixproj" /t:Clean;Rebuild

echo ==============================================
echo          Build RDP test suite successfully
echo ==============================================<|MERGE_RESOLUTION|>--- conflicted
+++ resolved
@@ -54,20 +54,11 @@
 		set ValueValue=%%C
 	)
 )
-<<<<<<< HEAD
- 
+
 if defined ValueName (
 	set PTF_VERSION=%ValueValue%
 ) else (
     echo Warning: Windows Protocol Test Framework Should be installed.
-=======
-
-if defined ValueName (
-	set PTF_VERSION=%ValueValue%
-) else (
-    echo Error: Windows Protocol Test Framework Should be installed.
-	exit /b 1
->>>>>>> f40ea263
 )
 
 set CurrentPath=%~dp0
