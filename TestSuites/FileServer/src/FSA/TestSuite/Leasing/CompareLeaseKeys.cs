--- conflicted
+++ resolved
@@ -326,7 +326,6 @@
                  {
                     client1RequestLease
                  },
-<<<<<<< HEAD
                  checker: (Packet_Header header, CREATE_Response response) =>
                  {
                      if (response.OplockLevel != OplockLevel_Values.OPLOCK_LEVEL_LEASE)
@@ -335,16 +334,6 @@
                      }
 
                  }
-=======
-                  checker: (Packet_Header header, CREATE_Response response) =>
-                {
-                    if (response.OplockLevel != OplockLevel_Values.OPLOCK_LEVEL_LEASE)
-                    {
-                        this.TestSite.Assume.Inconclusive("Leasing is only supported for the SMB 2.1 and 3.x dialect family. It is not supported on {0}.", fsaAdapter.FileSystem);
-                    }
-
-                }
->>>>>>> 06e5c7be
                  );
 
             #endregion
@@ -354,10 +343,6 @@
 
 
             #region Start a second client (OperationOpen) to request lease by using the same lease key with the first client
-<<<<<<< HEAD
-
-=======
->>>>>>> 06e5c7be
             BaseTestSite.Log.Add(LogEntryKind.TestStep, "Start a second client to create the same file with the first client by sending the following requests: 1. NEGOTIATE; 2. SESSION_SETUP; 3. TREE_CONNECT; 4. CREATE");
             SetupClientConnection(client2, out client2TreeId);
             client2.Create(client2TreeId, client2FileName, isBothClientDirectory ? CreateOptions_Values.FILE_DIRECTORY_FILE : CreateOptions_Values.FILE_NON_DIRECTORY_FILE, out client2FileId, out createContextResponse, RequestedOplockLevel_Values.OPLOCK_LEVEL_LEASE,
@@ -365,19 +350,11 @@
                 {
                     client2RequestLease
                 },
-<<<<<<< HEAD
                 checker: (Packet_Header header, CREATE_Response response) =>
                 {
                     if (response.OplockLevel != OplockLevel_Values.OPLOCK_LEVEL_LEASE)
                     {
                         BaseTestSite.Assume.Inconclusive("Server OPLOCK Level is: {0}, expected: {1} indicating support for leasing.", response.OplockLevel, OplockLevel_Values.OPLOCK_LEVEL_LEASE);
-=======
-                 checker: (Packet_Header header, CREATE_Response response) =>
-                {
-                    if (response.OplockLevel != OplockLevel_Values.OPLOCK_LEVEL_LEASE)
-                    {
-                        this.TestSite.Assume.Inconclusive("Leasing is only supported for the SMB 2.1 and 3.x dialect family. It is not supported on {0}.", fsaAdapter.FileSystem);
->>>>>>> 06e5c7be
                     }
 
                 }
@@ -424,11 +401,6 @@
         private void CheckLeaseApplicability(DialectRevision dialect = DialectRevision.Smb30, bool checkFileTypeSupport = true, bool checkDirectoryTypeSupport = false)
         {
             testConfig.CheckDialect(dialect);
-<<<<<<< HEAD
-           // CheckFileSystemSupport();
-
-=======
->>>>>>> 06e5c7be
             if (checkFileTypeSupport)
             {
                 testConfig.CheckCapabilities(NEGOTIATE_Response_Capabilities_Values.GLOBAL_CAP_LEASING);
@@ -457,19 +429,6 @@
             }
         }
 
-<<<<<<< HEAD
-=======
-        private void TearDownClient(Smb2FunctionalClient client, uint clientTreeId, FILEID clientFileId)
-        {
-             if (clientTreeId != 0)
-            {
-                client.Close(clientTreeId, clientFileId);
-                client.TreeDisconnect(clientTreeId);
-                client.LogOff();
-            }
-        }
-
->>>>>>> 06e5c7be
         private void GenerateFileNames(bool isBothClientDirectory, bool isClient1ParentDirectory, out string client1FileName, out string client2FileName)
         {
             client1FileName = "";
