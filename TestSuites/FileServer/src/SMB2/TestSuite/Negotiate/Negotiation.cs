--- conflicted
+++ resolved
@@ -602,34 +602,12 @@
         }
 
         [TestMethod]
-<<<<<<< HEAD
-       
-        public void Negotiate_SMB311_ContextID_NetName()
-        {
-            BaseTestSite.Log.Add(LogEntryKind.TestStep, "Send NEGOTIATE request with SMB2_NETNAME_NEGOTIATE_CONTEXT_ID context.");           
-
-            //NegotiateWithNegotiateContexts(
-            //    DialectRevision.Smb311,
-            //    new PreauthIntegrityHashID[] { PreauthIntegrityHashID.SHA_512 },
-            //    compressionAlgorithms: null,
-            //    addNetNameContextId: true,                
-            //    checker: (Packet_Header header, NEGOTIATE_Response response) =>
-            //    {
-            //        BaseTestSite.Assert.AreEqual(
-            //            Smb2Status.STATUS_SUCCESS,
-            //            header.Status,
-            //            "[MS-SMB2] section 2.2.4.1.4: The SMB2_NETNAME_NEGOTIATE_CONTEXT_ID request does not have an associated SMB2 NEGOTIATE_CONTEXT response. "                        
-            //            );
-            //    }
-            //);
-=======
         [TestCategory(TestCategories.Smb311)]
         [TestCategory(TestCategories.Negotiate)]       
         [Description("This test case is designed to test whether server can ignore SMB2_NETNAME_NEGOTIATE_CONTEXT_ID context when negotiate.")]
         public void Negotiate_SMB311_ContextID_NetName()
         {
             BaseTestSite.Log.Add(LogEntryKind.TestStep, "Send NEGOTIATE request with SMB2_NETNAME_NEGOTIATE_CONTEXT_ID context."); 
->>>>>>> 2124e7da
 
             DialectRevision clientMaxDialectSupported = DialectRevision.Smb311;
             PreauthIntegrityHashID[] preauthHashAlgs = new PreauthIntegrityHashID[] { PreauthIntegrityHashID.SHA_512 };
@@ -640,12 +618,8 @@
             BaseTestSite.Log.Add(
                LogEntryKind.TestStep,
                "Send Negotiate request with dialect SMB 3.11, SMB2_PREAUTH_INTEGRITY_CAPABILITIES context and " +
-<<<<<<< HEAD
-               "SMB2_ENCRYPTION_CAPABILITIES context.");
-=======
                "SMB2_ENCRYPTION_CAPABILITIES context and SMB2_NETNAME_NEGOTIATE_CONTEXT_ID context.");
 
->>>>>>> 2124e7da
             NegotiateWithNegotiateContexts(
                 clientMaxDialectSupported,
                 preauthHashAlgs,
@@ -659,16 +633,7 @@
                              "[MS-SMB2] section 2.2.4.1.4: The SMB2_NETNAME_NEGOTIATE_CONTEXT_ID request does not have an associated SMB2 NEGOTIATE_CONTEXT response. "
                              );
                       }
-<<<<<<< HEAD
-                );
-          
-            //checker: (Packet_Header header, NEGOTIATE_Response response) =>
-        //        {
-        //            CheckNegotiateResponse(header, response, clientMaxDialectSupported, encryptionAlgs);
-        //        });
-=======
                 );          
->>>>>>> 2124e7da
         }
         #endregion
 
