// Copyright (c) Microsoft. All rights reserved.
// Licensed under the MIT license. See LICENSE file in the project root for full license information.

using Microsoft.Protocols.TestTools;
using Microsoft.Protocols.TestTools.StackSdk.FileAccessService.Smb2;
using Microsoft.Protocols.TestTools.StackSdk.Networking.Rpce;
using Microsoft.Protocols.TestTools.StackSdk.Security.SspiLib;
using System;
using System.Collections.Generic;
using System.Net;
using System.Security;
using Microsoft.Protocols.TestTools.StackSdk;

namespace Microsoft.Protocols.TestSuites.FileSharing.Common.Adapter
{
    public class TestConfigBase
    {
        /// <summary>
        /// Unsupported Ioctl Codes' list
        /// </summary>
        private List<CtlCode_Values> UnsupportedIoCtlCodesList;

        /// <summary>
        /// Not supported Create Contexts' list
        /// </summary>
        private List<CreateContextTypeValue> UnsupportedCreateContextsList;

        public DialectRevision MaxSmbVersionSupported;

        public DialectRevision MaxSmbVersionClientSupported;

        public bool SendSignedRequest;

        public List<string> ActiveTDIs;

        public readonly int WriteBufferLengthInKb;

        #region Properties

        public Smb2TransportType UnderlyingTransport
        {
            get
            {
                return ParsePropertyToEnum<Smb2TransportType>(GetProperty("UnderlyingTransport"), "UnderlyingTransport");
            }
        }

        public AccountCredential AccountCredential
        {
            get
            {
                return new AccountCredential(DomainName, UserName, UserPassword);
            }
        }

        public AccountCredential NonAdminAccountCredential
        {
            get
            {
                return new AccountCredential(DomainName, NonAdminUserName, UserPassword);
            }
        }

        public AccountCredential GuestAccountCredential
        {
            get
            {
                return new AccountCredential(DomainName, GuestUserName, UserPassword);
            }
        }

        public SecureString SecurePassword
        {
            get
            {
                SecureString secStr = new SecureString();
                foreach (char c in UserPassword)
                {
                    secStr.AppendChar(c);
                }
                return secStr;
            }
        }

        public SecurityPackageType DefaultSecurityPackage
        {
            get
            {
                return ParsePropertyToEnum<SecurityPackageType>(GetProperty("SupportedSecurityPackage"), "SupportedSecurityPackage");
            }
        }

        public RpceAuthenticationLevel DefaultRpceAuthenticationLevel
        {
            get
            {
                return ParsePropertyToEnum<RpceAuthenticationLevel>(GetProperty("RpceAuthenticationLevel"), "RpceAuthenticationLevel");
            }
        }

        public bool IsSMB1NegotiateEnabled
        {
            get
            {
                return Boolean.Parse(GetProperty("IsSMB1NegotiateEnabled"));
            }
        }

        public bool IsLeasingSupported
        {
            get
            {
                return Boolean.Parse(GetProperty("IsLeasingSupported"));
            }
        }

        public bool IsDirectoryLeasingSupported
        {
            get
            {
                return Boolean.Parse(GetProperty("IsDirectoryLeasingSupported"));
            }
        }

        public bool IsEncryptionSupported
        {
            get
            {
                return Boolean.Parse(GetProperty("IsEncryptionSupported"));
            }
        }

        public bool IsMultiChannelCapable
        {
            get
            {
                return Boolean.Parse(GetProperty("IsMultiChannelCapable"));
            }
        }

        public bool IsPersistentHandlesSupported
        {
            get
            {
                return Boolean.Parse(GetProperty("IsPersistentHandlesSupported"));
            }
        }

        public bool IsMultiCreditSupported
        {
            get
            {
                return Boolean.Parse(GetProperty("IsMultiCreditSupported"));
            }
        }

        public bool DisableVerifySignature
        {
            get
            {
                return Boolean.Parse(GetProperty("DisableVerifySignature"));
            }
        }

        public bool IsGlobalEncryptDataEnabled
        {
            get
            {
                return Boolean.Parse(GetProperty("IsGlobalEncryptDataEnabled"));
            }
        }

        public bool IsGlobalRejectUnencryptedAccessEnabled
        {
            get
            {
                return Boolean.Parse(GetProperty("IsGlobalRejectUnencryptedAccessEnabled"));
            }
        }

        public bool DisableEncryptionOverSecureTransport
        {
            get
            {
                return Boolean.Parse(GetProperty("DisableEncryptionOverSecureTransport"));
            }
        }

        public DialectRevision[] RequestDialects
        {
            get
            {
                return Smb2Utility.GetDialects(MaxSmbVersionClientSupported);
            }
        }

        public ITestSite Site
        {
            get;
            set;
        }

        #region Network Configuration
        public IPAddress ClientNic1IPAddress
        {
            get
            {
                var result = GetProperty("ClientNic1IPAddress").ParseIPAddress();
                Site.Assume.IsTrue(result != IPAddress.None, "ClientNic1IPAddress should be a valid IP address or a resolvable host name!");
                return result;
            }
        }
        public IPAddress ClientNic2IPAddress
        {
            get
            {
                var result = GetProperty("ClientNic2IPAddress", false).ParseSecondaryIPAddress();
                Site.Assume.IsTrue(result != IPAddress.None, "ClientNic2IPAddress should be a valid IP address or a resolvable host name with at least two IP addresses!");
                return result;
            }
        }
        #endregion

        #region Share and File Configuration
        public string BasicFileShare
        {
            get
            {
                return GetProperty("BasicFileShare");
            }
        }

        public string EncryptedFileShare
        {
            get
            {
                return GetProperty("EncryptedFileShare");
            }
        }

        public string CompressedFileShare
        {
            get
            {
                return GetProperty("CompressedFileShare");
            }
        }

        public string CAShareName
        {
            get
            {
                return GetProperty("CAShareName");
            }
        }

        #endregion


        #region Global Test Configuration
        /// <summary>
        /// Timeout in seconds for SMB2 connection over transport
        /// </summary>
        public TimeSpan Timeout
        {
            get
            {
                return TimeSpan.FromSeconds(int.Parse(GetProperty("Timeout")));
            }
        }

        public TimeSpan LongerTimeout
        {
            get
            {
                return TimeSpan.FromSeconds(int.Parse(GetProperty("LongerTimeout")));
            }
        }

        public TimeSpan RetryInterval
        {
            get
            {
                return TimeSpan.FromSeconds(int.Parse(GetProperty("RetryInterval")));
            }
        }

        /// <summary>
        /// Timeout in seconds to wait for a notification during a lease break
        /// </summary>
        public TimeSpan LeaseBreakNotificationWaitTimeout
        {
            get
            {
                return TimeSpan.FromSeconds(int.Parse(GetProperty("LeaseBreakNotificationWaitTimeout")));
            }
        }

        public Platform Platform
        {
            get
            {
                return ParsePropertyToEnum<Platform>(GetProperty("Platform"), "Platform");
            }
        }
        #endregion

        #region SUT Common Configuration
        public string SutComputerName
        {
            get
            {
                return GetProperty("SutComputerName");
            }
        }

        public IPAddress SutIPAddress
        {
            get
            {
                var result = GetProperty("SutIPAddress").ParseIPAddress();
                Site.Assume.IsTrue(result != IPAddress.None, "SutIPAddress should be a valid IP address or a resolvable host name!");
                return result;
            }
        }

        public string DomainName
        {
            get
            {
                // Allow DomainName being null
                return GetProperty("DomainName", false);
            }
        }

        public string DCServerName
        {
            get
            {
                return GetProperty("DCServerComputerName", false);
            }
        }

        public int KDCPort
        {
            get
            {
                try
                {
                    return int.Parse(GetProperty("KDCPort", false));
                }
                catch
                {
                    return TestTools.StackSdk.Security.KerberosLib.KerberosContext.KDCPort;
                }
            }
        }

        public string UserName
        {
            get
            {
                return GetProperty("AdminUserName");
            }
        }

        public string NonAdminUserName
        {
            get
            {
                return GetProperty("NonAdminUserName");
            }
        }

        public string GuestUserName
        {
            get
            {
                return GetProperty("GuestUserName");
            }
        }

        public string UserPassword
        {
            get
            {
                return GetProperty("PasswordForAllUsers");
            }
        }

        public bool UseServerGssToken
        {
            get
            {
                return bool.Parse(GetProperty("UseServerGssToken"));
            }
        }

        public uint MaxResiliencyTimeoutInSecond
        {
            get
            {
                return uint.Parse(GetProperty("MaxResiliencyTimeout")) / 1000;
            }
        }

        public bool IsWindowsPlatform
        {
            get
            {
                return this.Platform != Platform.NonWindows;
            }
        }

        public string CAShareServerName
        {
            get
            {
                return GetProperty("CAShareServerName");
            }
        }

        public IPAddress CAShareServerIP
        {
            get
            {
                var result = CAShareServerName.ParseIPAddress();
                Site.Assume.IsTrue(result != IPAddress.None, "CAShareServerIP should be a valid IP address or a resolvable host name!");
                return result;
            }
        }

        public bool IsServerSigningRequired
        {
            get
            {
                return Boolean.Parse(GetProperty("IsRequireMessageSigning"));
            }
        }

        public List<EncryptionAlgorithm> SutSupportedEncryptionAlgorithmList;

        public List<CompressionAlgorithm> SupportedCompressionAlgorithmList;

        public List<SigningAlgorithm> SupportedSigningAlgorithmList;

        public bool IsChainedCompressionSupported
        {
            get
            {
                return Boolean.Parse(GetProperty("IsChainedCompressionSupported"));
            }
        }

        public bool IsRDMATransformSupported
        {
            get
            {
                return Boolean.Parse(GetProperty("IsRDMATransformSupported"));
            }
        }

        #endregion

        #endregion

        public TestConfigBase(ITestSite site)
        {
            Site = site;

            WriteBufferLengthInKb = DEFAULT_WRITE_BUFFER_SIZE_IN_KB;

            string activeTDIsProperty = GetProperty("ActiveTDIs", false);
            if (!string.IsNullOrEmpty(activeTDIsProperty))
            {
                ActiveTDIs = new List<string>(activeTDIsProperty.Split(';'));
            }
            else
            {
                ActiveTDIs = new List<string>();
            }

            MaxSmbVersionSupported = ParsePropertyToEnum<DialectRevision>(GetProperty("MaxSmbVersionSupported"), "MaxSmbVersionSupported");

            MaxSmbVersionClientSupported = ParsePropertyToEnum<DialectRevision>(GetProperty("MaxSmbVersionClientSupported"), "MaxSmbVersionClientSupported");

            SutSupportedEncryptionAlgorithmList = ParsePropertyToList<EncryptionAlgorithm>("SutSupportedEncryptionAlgorithms");

            SupportedCompressionAlgorithmList = ParsePropertyToList<CompressionAlgorithm>("SupportedCompressionAlgorithms");

            SupportedSigningAlgorithmList = ParsePropertyToList<SigningAlgorithm>("SupportedSigningAlgorithms");

            SendSignedRequest = Boolean.Parse(GetProperty("SendSignedRequest"));

            if (!SendSignedRequest && MaxSmbVersionSupported == DialectRevision.Smb311)
            {
                Site.Assume.Fail("The config \"SendSignedRequest\" should not be false if \"MaxSmbVersionSupported\" is \"Smb311\".");
            }
        }

        public bool IsIoCtlCodeSupported(CtlCode_Values ioCtlCode)
        {
            if (UnsupportedIoCtlCodesList == null)
                UnsupportedIoCtlCodesList = ParsePropertyToList<CtlCode_Values>("UnsupportedIoCtlCodes");
            return !UnsupportedIoCtlCodesList.Contains(ioCtlCode);
        }

        public bool IsCreateContextSupported(CreateContextTypeValue createContext)
        {
            if (UnsupportedCreateContextsList == null)
                UnsupportedCreateContextsList = ParsePropertyToList<CreateContextTypeValue>("UnsupportedCreateContexts");
            return !UnsupportedCreateContextsList.Contains(createContext);
        }

        /// <summary>
        /// Get property value from grouped ptf config.
        /// </summary>
        /// <param name="groupName">The name of the group.</param>
        /// <param name="propertyName">The name of the property.</param>
        /// <param name="checkNullOrEmpty">Check if the property is null or the value is empty.</param>
        /// <returns>The value of the property.</returns>
        public string GetProperty(string groupName, string propertyName, bool checkNullOrEmpty = true)
        {
            string propertyValue = Site.Properties[groupName + "." + propertyName];

            if (checkNullOrEmpty && string.IsNullOrEmpty(propertyValue))
            {
                if (propertyValue == null)
                {
                    Site.Assert.Inconclusive("The property {0} does not existed.", propertyName);
                }
                else
                {
                    Site.Assert.Inconclusive("The value of {0} is empty.", propertyName);
                }
            }

            return propertyValue;
        }

        /// <summary>
        /// Get property value from grouped ptf config.
        /// </summary>
        /// <param name="propertyName">The name of the property.</param>
        /// <param name="checkNullOrEmpty">Check if the property is null or the value is empty.</param>
        /// <returns>The value of the property.</returns>
        private string GetProperty(string propertyName, bool checkNullOrEmpty = true)
        {
            return GetProperty("Common", propertyName, checkNullOrEmpty);
        }

        protected List<T> ParsePropertyToList<T>(string property, string groupName = "Common") where T : struct
        {
            List<T> list = new List<T>();
            string propertyValue = GetProperty(groupName, property, false);
            if (string.IsNullOrEmpty(propertyValue)) return list;

            string[] values = propertyValue.Split(';');
            foreach (var value in values)
            {
                if (!string.IsNullOrEmpty(value))
                {
                    list.Add(ParsePropertyToEnum<T>(value, property));
                }
            }

            return list;
        }

        protected T ParsePropertyToEnum<T>(string propertyValue, string propertyName) where T : struct
        {
            T result;
            if (!Enum.TryParse(propertyValue, out result))
            {
                // Should fail the case if value is not filled correctly
                Site.Assume.Fail("{0} is not a valid value of {1}.", propertyValue, propertyName);
            }
            return result;
        }

        public bool IsCapabilitySupported(NEGOTIATE_Response_Capabilities_Values capability)
        {
            switch (capability)
            {
                case NEGOTIATE_Response_Capabilities_Values.GLOBAL_CAP_LEASING:
                    return this.IsLeasingSupported;
                case NEGOTIATE_Response_Capabilities_Values.GLOBAL_CAP_LARGE_MTU:
                    return this.IsMultiCreditSupported;
                case NEGOTIATE_Response_Capabilities_Values.GLOBAL_CAP_MULTI_CHANNEL:
                    return this.IsMultiChannelCapable;
                case NEGOTIATE_Response_Capabilities_Values.GLOBAL_CAP_PERSISTENT_HANDLES:
                    return this.IsPersistentHandlesSupported;
                case NEGOTIATE_Response_Capabilities_Values.GLOBAL_CAP_DIRECTORY_LEASING:
                    return this.IsDirectoryLeasingSupported;
                case NEGOTIATE_Response_Capabilities_Values.GLOBAL_CAP_ENCRYPTION:
                    return this.IsEncryptionSupported;
                default:
                    throw new Exception("Capability not supported");
            }
        }

        #region Const

        private const int DEFAULT_WRITE_BUFFER_SIZE_IN_KB = 32;

        #endregion

        #region Check SMB2 Server Capabilities
        public void CheckNegotiateCapabilities(NEGOTIATE_Response_Capabilities_Values capValue, NEGOTIATE_Response response)
        {
            if (!response.Capabilities.HasFlag(capValue))
            {
                Site.Assert.Inconclusive("This test case is not applicable due to following capability is not supported: {0}", (Capabilities_Values)capValue);
            }
        }

        /// <summary>
        /// Check whether actual dialect is bigger than expected dialect or not.
        /// </summary>
        /// <param name="expectedMinimalDialect">Expected minimal dialect.</param>
        /// <param name="response">Negotiate response header.</param>
        public void CheckNegotiateDialect(DialectRevision expectedMinimalDialect, NEGOTIATE_Response response)
        {
            if (response.DialectRevision < expectedMinimalDialect)
            {
                Site.Assert.Inconclusive(
                    "This test case is not applicable due to that actual dialect {0} is less than expected minimal dialect {1}",
                    (DialectRevision)response.DialectRevision,
                    (DialectRevision)expectedMinimalDialect);
            }
        }

        public void CheckIOCTL(params CtlCode_Values[] values)
        {
            foreach (CtlCode_Values value in values)
            {
                if (!IsIoCtlCodeSupported(value))
                {
                    Site.Assert.Inconclusive("Test case is applicable in servers that implement IOCTL {0}.", value);
                }
            }
        }

        public void CheckDialect(DialectRevision dialect)
        {
            if (MaxSmbVersionSupported < dialect)
            {
                Site.Assert.Inconclusive("Test case is applicable in servers that implement dialect {0}.", dialect);
            }
            if (MaxSmbVersionClientSupported < dialect)
            {
                Site.Assert.Inconclusive("Test case is applicable when the ptf property value of MaxSmbVersionClientSupported is larger than or equal to {0}.", dialect);
            }
        }

        public void CheckPlatform(Platform platform)
        {
            if (IsWindowsPlatform && Platform < platform) //Only windows platform could be compared with version
            {
                Site.Assert.Inconclusive("The case is applicable in {0}.", platform);
            }
        }

        public void CheckCapabilities(NEGOTIATE_Response_Capabilities_Values capabilities)
        {
            foreach (NEGOTIATE_Response_Capabilities_Values capability in Enum.GetValues(typeof(NEGOTIATE_Response_Capabilities_Values)))
            {
                if (capability != NEGOTIATE_Response_Capabilities_Values.NONE //Every capability contains NONE value. Skip checking it.
                    && capabilities.HasFlag(capability)
                    && !IsCapabilitySupported(capability))
                {
                    Site.Assert.Inconclusive("Test case is applicable in servers that support {0}.", capability);
                }
            }
        }

        public void CheckCreateContext(params CreateContextTypeValue[] values)
        {
            foreach (var value in values)
            {
                if (!IsCreateContextSupported(value))
                {
                    Site.Assert.Inconclusive("Test case is applicable in servers that implement Create Context {0}", value);
                }
            }
        }

        public void CheckSigning()
        {
            if (!SendSignedRequest)
            {
                Site.Assert.Inconclusive("Test case is applicable for signed request.");
            }
        }

        /// <summary>
        /// Check values of IsGlobalEncryptDataEnabled and IsGlobalRejectUnencryptedAccessEnabled for those part encryption required test cases
        /// Such as encrypt on one channel, encrypt at first and unencrypt later
        /// </summary>
        /// <param name="selectedDialect"></param>
        public void CheckServerEncrypt(DialectRevision selectedDialect = DialectRevision.Smb2Unknown)
        {
            if (this.IsGlobalEncryptDataEnabled)
            {
                if (selectedDialect == DialectRevision.Smb2Unknown)
                {
                    selectedDialect = MaxSmbVersionSupported < MaxSmbVersionClientSupported ? MaxSmbVersionSupported : MaxSmbVersionClientSupported;
                }
                if (selectedDialect < DialectRevision.Smb30)
                {
                    if (this.IsGlobalRejectUnencryptedAccessEnabled)
                    {
                        Site.Assert.Inconclusive("Test case is not applicable when dialect is less than SMB 3.0, both IsGlobalEncryptDataEnabled and IsGlobalRejectUnencryptedAccessEnabled set to true.");
                    }
                }
                else
                {
                    Site.Assert.Inconclusive("Test case is not applicable when dialect is SMB 3.0 or later and IsGlobalEncryptDataEnabled set to true.");
                }
            }
        }

        public void CheckEncryptionAlgorithm(EncryptionAlgorithm cipherId)
        {
            if (!SutSupportedEncryptionAlgorithmList.Contains(cipherId))
            {
                Site.Assert.Inconclusive("Test case is applicable for the server that supports {0}", cipherId);
            }
        }

        public void CheckSigningAlgorithm(SigningAlgorithm? signingAlgorithm = null)
        {
            if (SupportedSigningAlgorithmList.Count == 0)
            {
                Site.Assert.Inconclusive("The number of signing algorithms provided by client MUST be greater than zero");
            }

            if (signingAlgorithm != null)
            {
                if (!SupportedSigningAlgorithmList.Contains(signingAlgorithm.Value))
                {
                    Site.Assert.Inconclusive("The specified signing algorithm {0} is not supported by SUT", signingAlgorithm);
                }               
            }
        }

        public bool IsCompressionSupported()
        {
            if (SupportedCompressionAlgorithmList.Count == 0
                || (SupportedCompressionAlgorithmList.Count == 1 && SupportedCompressionAlgorithmList[0] == CompressionAlgorithm.NONE))
            {
                return false;
            }

            // Windows 10 v1809 operating system and prior, Windows Server v1809 operating system and prior, and Windows Server 2019 and prior do not support compression.
            if (IsWindowsPlatform)
            {
                return Platform >= Platform.WindowsServerV1903;
            }

            return true;
        }

        public void CheckCompressionAlgorithm(CompressionAlgorithm? compressionAlgorithm = null)
        {
            if (SupportedCompressionAlgorithmList.Count == 0
                || (SupportedCompressionAlgorithmList.Count == 1 && SupportedCompressionAlgorithmList[0] == CompressionAlgorithm.NONE))
            {
                Site.Assert.Inconclusive("SUT does not support compression!");
            }

            if (compressionAlgorithm != null)
            {
                if (!SupportedCompressionAlgorithmList.Contains(compressionAlgorithm.Value))
                {
                    Site.Assert.Inconclusive("The specified compression algorithm {0} is not supported by SUT!", compressionAlgorithm);
                }
            }
        }

        public void CheckNegotiateContext<T>(T request, Smb2NegotiateResponsePacket response)
        {
            if (response.PayLoad.DialectRevision != DialectRevision.Smb311)
            {
                return;
            }

            if (request is Smb2NegotiateRequestPacket)
            {
                Smb2NegotiateRequestPacket smb2Request = request as Smb2NegotiateRequestPacket;
                // 3.3.5.4: if Dialect is "3.1.1" Then the server MUST build a NegotiateContextList for its negotiate response and check Including below:
                // 1. The server MUST add an SMB2_PREAUTH_INTEGRITY_CAPABILITIES negotiate context to the response's NegotiateContextList.
                if (response.NegotiateContext_PREAUTH == null)
                {
                    Site.Assert.Fail("The server MUST add an SMB2_PREAUTH_INTEGRITY_CAPABILITIES negotiate context to the response's NegotiateContextList.");
                }

                // 2. HashAlgorithmCount MUST be set to 1
                Site.Assert.AreEqual<int>(1, response.NegotiateContext_PREAUTH.Value.HashAlgorithmCount, "The response's SMB2_PREAUTH_INTEGRITY_CAPABILITIES.HashAlgorithmCount MUST be set to 1");

                // 3. SMB2_PREAUTH_INTEGRITY_CAPABILITIES Salt buffer length same as SaltLength
                Site.Assert.AreEqual<int>(response.NegotiateContext_PREAUTH.Value.SaltLength, response.NegotiateContext_PREAUTH.Value.Salt.Length, "The response's SMB2_PREAUTH_INTEGRITY_CAPABILITIES Salt buffer length must same as SaltLength");

                // 4. If client haven't send a negotiate context the server should not response except SMB2_PREAUTH_INTEGRITY_CAPABILITIES

                if ((smb2Request.NegotiateContext_ENCRYPTION == null) && (response.NegotiateContext_ENCRYPTION != null))
                {
                    Site.Assert.Fail("The server Should not response a SMB2_ENCRYPTION_CAPABILITIES as it's not sent in request.");
                }
                if ((smb2Request.NegotiateContext_COMPRESSION == null) && (response.NegotiateContext_COMPRESSION != null))
                {
                    Site.Assert.Fail("The server Should not response a SMB2_COMPRESSION_CAPABILITIES as it's not sent in request.");
                }
                if ((smb2Request.NegotiateContext_SIGNING == null) && (response.NegotiateContext_SIGNING != null))
                {
                    Site.Assert.Fail("The server Should not response a SMB2_SIGNING_CAPABILITIES as it's not sent in request.");
                }

                if (response.NegotiateContext_ENCRYPTION != null)
                {
                    Site.Assert.AreEqual<int>(1, response.NegotiateContext_ENCRYPTION.Value.CipherCount, "The response's SMB2_ENCRYPTION_CAPABILITIES.CipherCount MUST be set to 1");
                }
            }
            else if (request is SmbNegotiateRequestPacket)
            {
                Site.Assert.IsNull(response.NegotiateContext_ENCRYPTION, "The server Should not response a SMB2_ENCRYPTION_CAPABILITIES as request is SmbNegotiateRequestPacket.");
                Site.Assert.IsNull(response.NegotiateContext_COMPRESSION, "The server Should not response a SMB2_COMPRESSION_CAPABILITIES as request is SmbNegotiateRequestPacket.");
                Site.Assert.IsNull(response.NegotiateContext_SIGNING, "The server Should not response a SMB2_SIGNING_CAPABILITIES as request is SmbNegotiateRequestPacket.");
            }
        }
        #endregion
    }

    public enum Platform
    {
        /// <summary>
        /// Non Windows implementation
        /// </summary>
        NonWindows = 0x00000000,

        /// <summary>
        /// Windows Server 2008
        /// </summary>
        WindowsServer2008 = 0x10000002,

        /// <summary>
        /// Windows Server 2008 R2
        /// </summary>
        WindowsServer2008R2 = 0x10000004,

        /// <summary>
        /// Windows Server 2012
        /// </summary>
        WindowsServer2012 = 0x10000006,

        /// <summary>
        /// Windows Server 2012 R2
        /// </summary>
        WindowsServer2012R2 = 0x10000007,

        /// <summary>
        /// Windows Server 2016
        /// </summary>
        WindowsServer2016 = 0x10000008,

        /// <summary>
        /// Windows Server v1709
        /// </summary>
        WindowsServerV1709 = 0x10000009,

        /// <summary>
        /// Windows Server v1803
        /// </summary>
        WindowsServerV1803 = 0x1000000A,

        /// <summary>
        /// Windows Server 2019 
        /// </summary>
        WindowsServer2019 = 0x1000000B,

        /// <summary>
        /// Windows Server v1903 
        /// </summary>
        WindowsServerV1903 = 0x1000000C,

        /// <summary>
        /// Windows Server v1909
        /// </summary>
        WindowsServerV1909 = 0x1000000D,

        /// <summary>
        /// Windows Server v2004
        /// </summary>
        WindowsServerV2004 = 0x1000000E,

        /// <summary>
        /// Windows Server v20H2
        /// </summary>
        WindowsServerV20H2 = 0x1000000F,

        /// <summary>
<<<<<<< HEAD
        /// Windows Server v21H1
=======
        /// Windows 10 v21H1
>>>>>>> 1d0578d6
        /// </summary>
        Windows10V21H1 = 0x10000010,

        /// <summary>
        /// Windows Server 2022
        /// </summary>
        WindowsServer2022 = 0x10000011,
    }
}<|MERGE_RESOLUTION|>--- conflicted
+++ resolved
@@ -894,21 +894,17 @@
         WindowsServerV2004 = 0x1000000E,
 
         /// <summary>
-        /// Windows Server v20H2
+        /// Windows Server v2020
         /// </summary>
         WindowsServerV20H2 = 0x1000000F,
 
         /// <summary>
-<<<<<<< HEAD
-        /// Windows Server v21H1
-=======
         /// Windows 10 v21H1
->>>>>>> 1d0578d6
         /// </summary>
         Windows10V21H1 = 0x10000010,
 
         /// <summary>
-        /// Windows Server 2022
+        /// Windows Server v2022
         /// </summary>
         WindowsServer2022 = 0x10000011,
     }
