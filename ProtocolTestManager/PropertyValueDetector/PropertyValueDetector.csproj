--- conflicted
+++ resolved
@@ -1,38 +1,18 @@
 ﻿<Project Sdk="Microsoft.NET.Sdk">
-<<<<<<< HEAD
 	<PropertyGroup>
 		<TargetFramework>net5.0</TargetFramework>
 		<AssemblyName>PropertyValueDetector</AssemblyName>
 		<RootNamespace>Microsoft.Protocols.TestManager.Detector</RootNamespace>
 		<GenerateAssemblyInfo>false</GenerateAssemblyInfo>
 	</PropertyGroup>
+  <ItemGroup>
+    <Compile Include="..\..\AssemblyInfo\SharedAssemblyInfo.cs">
+      <Link>SharedAssemblyInfo.cs</Link>
+    </Compile>
+  </ItemGroup>
 	<ItemGroup>
 		<PackageReference Include="System.DirectoryServices" Version="5.0.0" />
 		<PackageReference Include="System.DirectoryServices.Protocols" Version="5.0.0" />
 		<PackageReference Include="System.Management" Version="5.0.0" />
 	</ItemGroup>
-=======
-
-  <PropertyGroup>
-    <OutputType>Library</OutputType>
-    <RootNamespace>Microsoft.Protocols.TestManager.Detector</RootNamespace>
-    <AssemblyName>Microsoft.Protocols.TestManager.Detector</AssemblyName>
-    <TargetFramework>net5.0</TargetFramework>
-    <DocumentationFile>Microsoft.Protocols.TestManager.Detector.xml</DocumentationFile>
-    <GenerateAssemblyInfo>false</GenerateAssemblyInfo>
-  </PropertyGroup>
-
-  <ItemGroup>
-    <Compile Include="..\..\AssemblyInfo\SharedAssemblyInfo.cs">
-      <Link>SharedAssemblyInfo.cs</Link>
-    </Compile>
-  </ItemGroup>
-
-  <ItemGroup>
-    <PackageReference Include="System.DirectoryServices" Version="5.0.0" />
-    <PackageReference Include="System.DirectoryServices.Protocols" Version="5.0.0" />
-    <PackageReference Include="System.Management" Version="5.0.0" />
-  </ItemGroup>
-
->>>>>>> cf58b976
 </Project>