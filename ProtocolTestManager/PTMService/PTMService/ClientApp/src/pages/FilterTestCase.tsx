--- conflicted
+++ resolved
@@ -67,15 +67,9 @@
         maxHeight: '100%'
     }
 
-<<<<<<< HEAD
-  const stackItemTokens: IStackItemTokens = {
-    padding: '0 10px'
-  }
-=======
     const stackItemTokens: IStackItemTokens = {
         padding: '0 10px'
     }
->>>>>>> 7802b96a
 
     return (
         <StepPanel leftNav={wizard} isLoading={filterInfo.isRulesLoading || filterInfo.isCasesLoading} errorMsg={filterInfo.errorMsg} >
