--- conflicted
+++ resolved
@@ -14,11 +14,7 @@
 import { FilterTestCaseActions } from '../actions/FilterTestCaseAction'
 import { TestSuitesDataSrv } from '../services/TestSuites'
 import { SelectedRuleGroup } from '../model/RuleGroup'
-<<<<<<< HEAD
 import { IStackItemTokens, IStackTokens, PrimaryButton, Stack } from '@fluentui/react'
-=======
-import { Link, PrimaryButton, Stack } from '@fluentui/react'
->>>>>>> 836a33fb
 import { ConfigurationMethod_AutoDetection } from './ConfigureMethod'
 import { InvalidAppStateNotification } from '../components/InvalidAppStateNotification'
 
@@ -39,21 +35,16 @@
     dispatch(TestSuitesDataSrv.getTestSuiteTestCases())
   }, [dispatch])
 
-<<<<<<< HEAD
+  if (testSuiteInfo.selectedTestSuite === undefined || configuration.selectedConfiguration === undefined) {
+    return <InvalidAppStateNotification
+      testSuite={testSuiteInfo.selectedTestSuite}
+      configuration={configuration.selectedConfiguration}
+      wizard={wizard}
+      wizardProps={wizardProps} />
+  }
+
   const onPreviousButtonClick: React.MouseEventHandler<unknown> = () => {
     if (configureMethod?.selectedMethod === ConfigurationMethod_AutoDetection) {
-=======
-  if (testSuiteInfo.selectedTestSuite === undefined || configuration.selectedConfiguration === undefined) {
-    return <InvalidAppStateNotification
-        testSuite={testSuiteInfo.selectedTestSuite}
-        configuration={configuration.selectedConfiguration}
-        wizard={wizard}
-        wizardProps={wizardProps} />
-  }
-
-  const onPreviousButtonClick = () => {
-    if (configureMethod && configureMethod.selectedMethod && configureMethod.selectedMethod === ConfigurationMethod_AutoDetection) {
->>>>>>> 836a33fb
       wizardProps.previousStep()
     } else {
       wizardProps.goToStep(RunSteps.CONFIGURE_METHOD)
