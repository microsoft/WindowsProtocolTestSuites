--- conflicted
+++ resolved
@@ -21,7 +21,6 @@
     const propertyGroups = useSelector((state: AppState) => state.propertyGroups);
     const configureMethod = useSelector((state: AppState) => state.configureMethod);
 
-<<<<<<< HEAD
     useEffect(() => {
         dispatch(PropertyGroupsDataSrv.getPropertyGroups());
     }, [dispatch]);
@@ -30,9 +29,6 @@
     const navSteps = getNavSteps(wizardProps, configureMethod);
     const wizard = WizardNavBar(wizardProps, navSteps);
     const winSize = useWindowSize();
-=======
-    const propertyGroups = useSelector((state: AppState) => state.propertyGroups);
->>>>>>> 7eca586d
 
     useEffect(() => {
         if (!propertyGroups.updated) {
@@ -78,11 +74,7 @@
                                 propertyGroups.propertyGroups.map((propertyGroup, index) => {
                                     return (
                                         <div key={index} style={{ alignSelf: 'start' }}>
-<<<<<<< HEAD
                                             <Link style={{ fontSize: 'large', fontWeight: 'bold', color: propertyGroups.editingPropertyGroupIndex === index ? "#0078D4" : "#A19F9D" }}
-=======
-                                            <Link style={{ fontSize: 'x-large', fontWeight: 'bold' }}
->>>>>>> 7eca586d
                                                 disabled={propertyGroups.editingPropertyGroupIndex === index}
                                                 onClick={() => onEditingPropertyGroupChange(index)}>
                                                 {propertyGroup.Name}
