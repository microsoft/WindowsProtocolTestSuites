--- conflicted
+++ resolved
@@ -77,11 +77,7 @@
   return DefaultNavSteps.map(item => {
     if (item.TargetStep < wizardProps.currentStep) {
       if (item.TargetStep === RunSteps.AUTO_DETECTION || item.TargetStep === RunSteps.DETECTION_RESULT) {
-<<<<<<< HEAD
-        if ((configureMethod != null) && configureMethod.selectedMethod == ConfigureMethod_AutoDetection) {
-=======
-        if (configureMethod && configureMethod.selectedMethod === ConfigureMethod_AutoDetection) {
->>>>>>> 3e82c531
+        if (configureMethod?.selectedMethod === ConfigureMethod_AutoDetection) {
           return {
             ...item,
             IsActive: false,
