﻿// Copyright (c) Microsoft. All rights reserved.
// Licensed under the MIT license. See LICENSE file in the project root for full license information.

using Microsoft.AspNetCore.Mvc;
using Microsoft.Protocols.TestManager.PTMService.Abstractions.Kernel;
using System.Linq;
using System;
using System.IO;
using System.Threading.Tasks;
using System.Collections.Generic;
using Microsoft.Protocols.TestManager.PTMService.PTMKernelService;
using Microsoft.AspNetCore.Http;
using Microsoft.Protocols.TestManager.PTMService.Common.Profile;
using Microsoft.Protocols.TestManager.Detector;
using Microsoft.Protocols.TestManager.PTMService.Common.Types;

namespace Microsoft.Protocols.TestManager.PTMService.PTMService.Controllers
{
    /// <summary>
    /// Test suite info controller.
    /// </summary>
    [Route("api/testsuite")]
    [ApiController]
    public class TestSuiteInfoController : PTMServiceControllerBase
    {
        /// <summary>
        /// Constructor of test suite info controller.
        /// </summary>
        /// <param name="ptmKernelService">The PTM kernel service.</param>
        public TestSuiteInfoController(IPTMKernelService ptmKernelService)
            : base(ptmKernelService)
        {
        }

        /// <summary>
        /// Get test suites.
        /// </summary>
        /// <returns>An array containing test suites.</returns>
        [HttpGet]
        public TestSuite[] GetTestSuites()
        {
            var result = PTMKernelService.QueryTestSuites().Select(item => new TestSuite
            {
                Id = item.Id,
                Name = item.Name,
                Version = item.Version,
                Description = item.Description,
                Removed = item.Removed
            }).ToArray();

            return result;
        }

        /// <summary>
        /// Get detail of a specific test suite.
        /// </summary>
        /// <param name="id">The test suite Id.</param>
        /// <returns>The detail of test suite.</returns>
        [Route("{id}")]
        [HttpGet]
        public TestSuite GetTestSuiteDetail(int id)
        {
            var testSuite = PTMKernelService.GetTestSuite(id);

            if (testSuite.Removed)
            {
                throw new InvalidOperationException($"The test suite with the ID {id} is removed.");
            }

            var testCases = testSuite.GetTestCases(null);

            var result = new TestSuite
            {
                Id = testSuite.Id,
                Name = testSuite.Name,
                Version = testSuite.Version,
                Description = testSuite.Description,
                TestCases = testCases.ToArray(),
            };

            return result;
        }

        /// <summary>
        /// Endpoint to save profile by test result id
        /// </summary>
        /// <param name="testResultId">Test result id</param>
        /// <returns></returns>
        [Route("{testResultId}/profile/export")]
        [HttpPost]
        public IActionResult SaveProfile(int testResultId)
        {

            string profileLocation = PTMKernelService.SaveProfileSettingsByTestResult(testResultId);

            var profileStream = new FileStream(profileLocation, FileMode.Open, FileAccess.Read, FileShare.Read);

            return new FileStreamResult(profileStream, System.Net.Mime.MediaTypeNames.Text.Xml)
            {
                FileDownloadName = Path.GetFileName(profileLocation)
            };
        }

        /// <summary>
        /// Endpoint to save profile.
        /// </summary>
        /// <param name="request">Profile request instance</param>
        /// <returns>Profile stream</returns>
        [Route("profile/export")]
        [HttpPost]
        public IActionResult SaveProfile(ProfileExportRequest request)
        {

            request.FileName = PTMKernelService.EnsureProfileName(request.FileName);

            string profileLocation = PTMKernelService.SaveProfileSettings(request);

            var profileStream = new FileStream(profileLocation, FileMode.Open, FileAccess.Read, FileShare.Read);

            return new FileStreamResult(profileStream, System.Net.Mime.MediaTypeNames.Text.Xml)
            {
                FileDownloadName = Path.GetFileName(profileLocation)
            };
        }

        /// <summary>
        /// Loads an existing profile.
        /// </summary>
        /// <param name="package">Upload request.</param>
        /// <param name="testSuiteId">Test suite id</param>
        /// <param name="configurationId">Configuration id</param>
        /// <returns></returns>
        [Route("{testSuiteId}/profile/{configurationId}")]
        [HttpPost]
        public bool LoadProfile([FromForm] IFormFile package, [FromForm] int testSuiteId, [FromForm] int configurationId)
        {
            if (package == null)
            {
                throw new ArgumentNullException(nameof(package));
            }

            var profileRequest = new ProfileRequest()
            {
                FileName = $"{Guid.NewGuid().ToString()}{TestSuiteConsts.ProfileExtension}",
                TestSuiteId = testSuiteId,
                ConfigurationId = configurationId,
                Stream = package.OpenReadStream()
            };

            PTMKernelService.LoadProfileSettings(profileRequest);
            return true;
        }

        /// <summary>
        /// Initialize IAutoDetection instance.
        /// </summary>
        /// <param name="configurationId">Test suite configuration Id.</param>
        /// <returns>The action result.</returns>
        [Route("{configurationId}/autodetect/initialize")]
        [HttpPost]
        public IActionResult InitializeDetector(int configurationId)
        {
            PTMKernelService.CreateAutoDetector(configurationId);

            return Ok();
        }

        /// <summary>
        /// Gets auto detection prerequisites.
        /// </summary>
        /// <param name="configurationId">Test suite configuration Id.</param>
        /// <returns>Prerequisite View.</returns>
        [Route("{configurationId}/autodetect/prerequisites")]
        [HttpGet]
        public PrerequisiteView GetPrerequisites(int configurationId)
        {
            var response = PTMKernelService.GetPrerequisites(configurationId);

            return response;
        }

        /// <summary>
        /// Set auto detection prerequisites.
        /// </summary>
        /// <param name="configurationId">Test suite configuration Id.</param>
        /// <param name="prerequisitProperties">List of PrerequisitProperty.</param>
        /// <returns>bool indicating properties were set or not.</returns>
        [Route("{configurationId}/autodetect/prerequisites")]
        [HttpPost]
        public bool SetPrerequisites(List<PrerequisiteProperty> prerequisitProperties, int configurationId)
        {
            var response = PTMKernelService.SetPrerequisites(prerequisitProperties, configurationId);

            return response;
        }

        /// <summary>
        /// Get auto detection steps.
        /// </summary>
        /// <param name="configurationId">Test suite configuration Id.</param>
        /// <returns>List of detecting steps including steps required for auto detection.</returns>
        [Route("{configurationId}/autodetect/detectionsteps")]
        [HttpGet]
        public List<DetectingItem> GetDetectionSteps(int configurationId)
        {
            var response = PTMKernelService.GetDetectedSteps(configurationId);

            return response;
        }

        /// <summary>
        /// Start auto detection.
        /// </summary>
        /// <param name="properties">List of PrerequisitProperty.</param>
        /// <param name="configurationId">Test suite configuration Id.</param>
        /// <returns>The action result.</returns>
        [Route("{configurationId}/autodetect/start")]
        [HttpPost]
        public IActionResult StartAutoDetection(List<Property> properties, int configurationId)
        {
<<<<<<< HEAD
            var setPrerequisite = PTMKernelService.SetPrerequisites(properties, configurationId);
=======
            PTMKernelService.StartDetection(configurationId, (o) => { });
>>>>>>> cf58b976

            if (setPrerequisite)
            {
                PTMKernelService.StartDetection(configurationId, (o) => { });

                return Ok();
            }
            else
            {
                return BadRequest("There's errors when set prerequisites");
            }
                       
        }

        /// <summary>
        /// Stop auto detection.
        /// </summary>
        /// <param name="configurationId">Test suite configuration Id.</param>
        /// <returns>Action result.</returns>
        [Route("{configurationId}/autodetect/stop")]
        [HttpPost]
        public IActionResult StopAutoDetection(int configurationId)
        {
            PTMKernelService.StopDetection(configurationId, () => { });

            return Ok();
        }

        /// <summary>
        /// Get auto detection summary.
        /// </summary>
        /// <param name="configurationId">Test suite configuration Id.</param>
        /// <returns>List of result item map containing auto.</returns>
        [Route("{configurationId}/autodetect/summary")]
        [HttpGet]
        public IActionResult GetDetectionSummary(int configurationId)
        {
            var response = PTMKernelService.GetDetectionSummary(configurationId);

            return Ok(response);
        }
    }
}<|MERGE_RESOLUTION|>--- conflicted
+++ resolved
@@ -218,12 +218,7 @@
         [HttpPost]
         public IActionResult StartAutoDetection(List<Property> properties, int configurationId)
         {
-<<<<<<< HEAD
             var setPrerequisite = PTMKernelService.SetPrerequisites(properties, configurationId);
-=======
-            PTMKernelService.StartDetection(configurationId, (o) => { });
->>>>>>> cf58b976
-
             if (setPrerequisite)
             {
                 PTMKernelService.StartDetection(configurationId, (o) => { });
@@ -233,8 +228,7 @@
             else
             {
                 return BadRequest("There's errors when set prerequisites");
-            }
-                       
+            }              
         }
 
         /// <summary>
