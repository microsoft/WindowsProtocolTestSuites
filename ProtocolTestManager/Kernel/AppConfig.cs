--- conflicted
+++ resolved
@@ -265,47 +265,6 @@
             config.TestSetting = doc.DocumentElement.SelectSingleNode("TestSetting").InnerText.Trim();
 
             //Config Test Engine
-<<<<<<< HEAD
-            string vspath;
-            string regPath = @"SOFTWARE\Microsoft\VisualStudio\SxS\VS7";
-            string regPath64 = @"SOFTWARE\WOW6432Node\Microsoft\VisualStudio\SxS\VS7";
-            string keyName = "15.0";
-
-            RegistryKey[] vsRegList;
-
-            if (Environment.Is64BitProcess)
-            {
-                // 32-bit and 64-bit
-                vsRegList = new RegistryKey[]
-                {
-                    Registry.LocalMachine.OpenSubKey(regPath),
-                    Registry.LocalMachine.OpenSubKey(regPath64)
-                };
-            }
-            else
-            {
-                // 32-bit only
-                vsRegList = new RegistryKey[]
-                {
-                    Registry.LocalMachine.OpenSubKey(regPath)
-                };
-            }
-
-
-            // Check if all registry paths exist and get value
-            string testSuitesRegPathList = vsRegList
-                                            .Where(key => key != null)
-                                            .Where(key => key.GetValue(keyName) != null)
-                                            .Where(key => key.GetValueKind(keyName) == RegistryValueKind.String)
-                                            .Select(key => (string)key.GetValue(keyName))
-                                            .FirstOrDefault();
-
-
-            if (!String.IsNullOrEmpty(testSuitesRegPathList))
-            {
-                vspath = Path.Combine(testSuitesRegPathList, StringResource.VSTestLocation);
-                config.VSTestPath = vspath;
-=======
             RegistryKey HKLM = Registry.LocalMachine;
             RegistryKey[] vsRegPathList;
             if (Environment.Is64BitProcess)
@@ -324,7 +283,6 @@
                 {
                     HKLM.OpenSubKey(StringResource.Vs2017RegPath32),
                 };
->>>>>>> a28a42f5
             }
             foreach (var vsRegPath in vsRegPathList)
             {
