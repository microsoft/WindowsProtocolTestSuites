--- conflicted
+++ resolved
@@ -8,55 +8,16 @@
 
   <ItemGroup>
     <ProjectReference Include="..\FileAccessService\FileAccessService.csproj" />
-    <ProjectReference Include="..\MS-NLMP\Nlmp.csproj" />
     <ProjectReference Include="..\MS-XCA\Xca.csproj" />
+    <ProjectReference Include="..\SspiService\SspiService.csproj" />
     <ProjectReference Include="..\TransportStack\TransportStack.csproj" />
   </ItemGroup>
 
   <ItemGroup>
-<<<<<<< HEAD
     <PackageReference Include="Microsoft.DotNet.Analyzers.Compatibility" Version="0.2.12-alpha">
       <IncludeAssets>runtime; build; native; contentfiles; analyzers; buildtransitive</IncludeAssets>
       <PrivateAssets>all</PrivateAssets>
     </PackageReference>
-=======
-    <ProjectReference Include="..\Common\Common.csproj">
-      <Project>{FE653643-6342-4300-871E-683C7BA31494}</Project>
-      <Name>Common</Name>
-    </ProjectReference>
-    <ProjectReference Include="..\CryptoLib\CryptoLib.csproj">
-      <Project>{BF6AFAF0-7592-467F-AD5C-18429D854057}</Project>
-      <Name>CryptoLib</Name>
-    </ProjectReference>
-    <ProjectReference Include="..\FileAccessService\FileAccessService.csproj">
-      <Project>{AB191B32-B12D-42CB-976D-CEA2C5BAD8BE}</Project>
-      <Name>FileAccessService</Name>
-    </ProjectReference>
-    <ProjectReference Include="..\Messages\Messages.csproj">
-      <Project>{75544419-3F4E-4308-A676-165F45C1462E}</Project>
-      <Name>Messages</Name>
-    </ProjectReference>
-    <ProjectReference Include="..\MS-NLMP\Nlmp.csproj">
-      <Project>{5E53E71E-52D1-4BF0-99C0-608437EC446C}</Project>
-      <Name>Nlmp</Name>
-    </ProjectReference>
-    <ProjectReference Include="..\MS-XCA\Xca.csproj">
-      <Project>{55f86fdf-e929-4aa6-901b-4e0be8b9b633}</Project>
-      <Name>Xca</Name>
-    </ProjectReference>
-    <ProjectReference Include="..\SspiLib\SspiLib.csproj">
-      <Project>{e64bf20f-11d2-49f6-a25b-f4378ab38180}</Project>
-      <Name>SspiLib</Name>
-    </ProjectReference>
-    <ProjectReference Include="..\SspiService\SspiService.csproj">
-      <Project>{1fc8c336-ef82-4f7c-9532-ab8ab268916e}</Project>
-      <Name>SspiService</Name>
-    </ProjectReference>
-    <ProjectReference Include="..\TransportStack\TransportStack.csproj">
-      <Project>{F8CDC462-0754-4BEA-B048-33AC1A5855C4}</Project>
-      <Name>TransportStack</Name>
-    </ProjectReference>
->>>>>>> 9e911d50
   </ItemGroup>
 
 </Project>