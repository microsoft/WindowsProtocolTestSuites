--- conflicted
+++ resolved
@@ -33,29 +33,6 @@
     <ErrorReport>prompt</ErrorReport>
     <WarningLevel>4</WarningLevel>
     <Prefer32Bit>false</Prefer32Bit>
-<<<<<<< HEAD
-  </PropertyGroup>
-  <PropertyGroup Condition="'$(Configuration)|$(Platform)' == 'Debug|x86'">
-    <DebugSymbols>true</DebugSymbols>
-    <OutputPath>bin\x86\Debug\</OutputPath>
-    <DefineConstants>DEBUG;TRACE</DefineConstants>
-    <DebugType>full</DebugType>
-    <PlatformTarget>x86</PlatformTarget>
-    <ErrorReport>prompt</ErrorReport>
-    <CodeAnalysisRuleSet>MinimumRecommendedRules.ruleset</CodeAnalysisRuleSet>
-    <Prefer32Bit>false</Prefer32Bit>
-  </PropertyGroup>
-  <PropertyGroup Condition="'$(Configuration)|$(Platform)' == 'Release|x86'">
-    <OutputPath>bin\x86\Release\</OutputPath>
-    <DefineConstants>DEBUG;TRACE</DefineConstants>
-    <Optimize>false</Optimize>
-    <DebugType>pdbonly</DebugType>
-    <PlatformTarget>x86</PlatformTarget>
-    <ErrorReport>prompt</ErrorReport>
-    <CodeAnalysisRuleSet>MinimumRecommendedRules.ruleset</CodeAnalysisRuleSet>
-    <Prefer32Bit>false</Prefer32Bit>
-=======
->>>>>>> f09e3c12
   </PropertyGroup>
   <ItemGroup>
     <Reference Include="System" />
