--- conflicted
+++ resolved
@@ -8,48 +8,14 @@
 
   <ItemGroup>
     <ProjectReference Include="..\MS-CIFS\Cifs.csproj" />
+    <ProjectReference Include="..\SspiService\SspiService.csproj" />
   </ItemGroup>
 
   <ItemGroup>
-<<<<<<< HEAD
     <PackageReference Include="Microsoft.DotNet.Analyzers.Compatibility" Version="0.2.12-alpha">
       <IncludeAssets>runtime; build; native; contentfiles; analyzers; buildtransitive</IncludeAssets>
       <PrivateAssets>all</PrivateAssets>
     </PackageReference>
-=======
-    <ProjectReference Include="..\Common\Common.csproj">
-      <Project>{FE653643-6342-4300-871E-683C7BA31494}</Project>
-      <Name>Common</Name>
-    </ProjectReference>
-    <ProjectReference Include="..\FileAccessService\FileAccessService.csproj">
-      <Project>{AB191B32-B12D-42CB-976D-CEA2C5BAD8BE}</Project>
-      <Name>FileAccessService</Name>
-    </ProjectReference>
-    <ProjectReference Include="..\Messages\Messages.csproj">
-      <Project>{75544419-3F4E-4308-A676-165F45C1462E}</Project>
-      <Name>Messages</Name>
-    </ProjectReference>
-    <ProjectReference Include="..\MS-NLMP\Nlmp.csproj">
-      <Project>{5E53E71E-52D1-4BF0-99C0-608437EC446C}</Project>
-      <Name>Nlmp</Name>
-    </ProjectReference>
-    <ProjectReference Include="..\SspiLib\SspiLib.csproj">
-      <Project>{e64bf20f-11d2-49f6-a25b-f4378ab38180}</Project>
-      <Name>SspiLib</Name>
-    </ProjectReference>
-    <ProjectReference Include="..\SspiService\SspiService.csproj">
-      <Project>{1fc8c336-ef82-4f7c-9532-ab8ab268916e}</Project>
-      <Name>SspiService</Name>
-    </ProjectReference>
-    <ProjectReference Include="..\TransportStack\TransportStack.csproj">
-      <Project>{F8CDC462-0754-4BEA-B048-33AC1A5855C4}</Project>
-      <Name>TransportStack</Name>
-    </ProjectReference>
-    <ProjectReference Include="..\MS-CIFS\Cifs.csproj">
-      <Project>{0129B48E-2977-4E87-ADB0-A024A69C1CCC}</Project>
-      <Name>Cifs</Name>
-    </ProjectReference>
->>>>>>> 9e911d50
   </ItemGroup>
 
 </Project>