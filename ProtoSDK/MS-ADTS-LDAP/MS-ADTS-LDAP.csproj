﻿<Project Sdk="Microsoft.NET.Sdk">

  <PropertyGroup>
    <TargetFramework>netstandard2.1</TargetFramework>
    <AssemblyName>Microsoft.Protocols.TestTools.StackSdk.ActiveDirectory.Adts</AssemblyName>
    <RootNamespace>Microsoft.Protocols.TestTools.StackSdk.ActiveDirectory.Adts</RootNamespace>
  </PropertyGroup>

  <ItemGroup>
<<<<<<< HEAD
    <ProjectReference Include="..\Sspi\Sspi.csproj" />
    <ProjectReference Include="..\TransportStack\TransportStack.csproj" />
=======
    <Reference Include="System" />
    <Reference Include="System.Core">
      <RequiredTargetFramework>3.5</RequiredTargetFramework>
    </Reference>
    <Reference Include="System.ServiceModel" />
    <Reference Include="System.DirectoryServices.Protocols" />
  </ItemGroup>
  <ItemGroup>
    <Compile Include="..\..\AssemblyInfo\SharedAssemblyInfo.cs">
      <Link>SharedAssemblyInfo.cs</Link>
    </Compile>
    <Compile Include="AdtsLdapV2Asn1Codec\AbandonRequest.cs" />
    <Compile Include="AdtsLdapV2Asn1Codec\AddRequest.cs" />
    <Compile Include="AdtsLdapV2Asn1Codec\AddRequest_attrs_element.cs" />
    <Compile Include="AdtsLdapV2Asn1Codec\AddResponse.cs" />
    <Compile Include="AdtsLdapV2Asn1Codec\AttributeType.cs" />
    <Compile Include="AdtsLdapV2Asn1Codec\AttributeValue.cs" />
    <Compile Include="AdtsLdapV2Asn1Codec\AttributeValueAssertion.cs" />
    <Compile Include="AdtsLdapV2Asn1Codec\BindRequest.cs" />
    <Compile Include="AdtsLdapV2Asn1Codec\BindRequest_authentication.cs" />
    <Compile Include="AdtsLdapV2Asn1Codec\BindResponse.cs" />
    <Compile Include="AdtsLdapV2Asn1Codec\CompareRequest.cs" />
    <Compile Include="AdtsLdapV2Asn1Codec\CompareResponse.cs" />
    <Compile Include="AdtsLdapV2Asn1Codec\DelRequest.cs" />
    <Compile Include="AdtsLdapV2Asn1Codec\DelResponse.cs" />
    <Compile Include="AdtsLdapV2Asn1Codec\Filter.cs" />
    <Compile Include="AdtsLdapV2Asn1Codec\LDAPDN.cs" />
    <Compile Include="AdtsLdapV2Asn1Codec\LDAPMessage.cs" />
    <Compile Include="AdtsLdapV2Asn1Codec\LDAPMessage_protocolOp.cs" />
    <Compile Include="AdtsLdapV2Asn1Codec\LDAPResult.cs" />
    <Compile Include="AdtsLdapV2Asn1Codec\LDAPResult_resultCode.cs" />
    <Compile Include="AdtsLdapV2Asn1Codec\LDAPString.cs" />
    <Compile Include="AdtsLdapV2Asn1Codec\MessageID.cs" />
    <Compile Include="AdtsLdapV2Asn1Codec\ModifyDNRequest.cs" />
    <Compile Include="AdtsLdapV2Asn1Codec\ModifyDNResponse.cs" />
    <Compile Include="AdtsLdapV2Asn1Codec\ModifyRDNRequest.cs" />
    <Compile Include="AdtsLdapV2Asn1Codec\ModifyRDNResponse.cs" />
    <Compile Include="AdtsLdapV2Asn1Codec\ModifyRequest.cs" />
    <Compile Include="AdtsLdapV2Asn1Codec\ModifyRequest_modifications_element.cs" />
    <Compile Include="AdtsLdapV2Asn1Codec\ModifyRequest_modifications_element_modification.cs" />
    <Compile Include="AdtsLdapV2Asn1Codec\ModifyRequest_modifications_element_operation.cs" />
    <Compile Include="AdtsLdapV2Asn1Codec\ModifyResponse.cs" />
    <Compile Include="AdtsLdapV2Asn1Codec\RelativeLDAPDN.cs" />
    <Compile Include="AdtsLdapV2Asn1Codec\SearchRequest.cs" />
    <Compile Include="AdtsLdapV2Asn1Codec\SearchRequest_derefAliases.cs" />
    <Compile Include="AdtsLdapV2Asn1Codec\SearchRequest_scope.cs" />
    <Compile Include="AdtsLdapV2Asn1Codec\SearchResponse.cs" />
    <Compile Include="AdtsLdapV2Asn1Codec\SearchResponse_entry.cs" />
    <Compile Include="AdtsLdapV2Asn1Codec\SearchResponse_entry_attributes_element.cs" />
    <Compile Include="AdtsLdapV2Asn1Codec\SearchResponse_resultCode.cs" />
    <Compile Include="AdtsLdapV2Asn1Codec\SicilyBindResponse.cs" />
    <Compile Include="AdtsLdapV2Asn1Codec\SicilyBindResponse_resultCode.cs" />
    <Compile Include="AdtsLdapV2Asn1Codec\SubstringFilter.cs" />
    <Compile Include="AdtsLdapV2Asn1Codec\SubstringFilter_substrings_element.cs" />
    <Compile Include="AdtsLdapV2Asn1Codec\UnbindRequest.cs" />
    <Compile Include="AdtsLdapV3Asn1Codec\AbandonRequest.cs" />
    <Compile Include="AdtsLdapV3Asn1Codec\AddRequest.cs" />
    <Compile Include="AdtsLdapV3Asn1Codec\AddResponse.cs" />
    <Compile Include="AdtsLdapV3Asn1Codec\AssertionValue.cs" />
    <Compile Include="AdtsLdapV3Asn1Codec\AttributeDescription.cs" />
    <Compile Include="AdtsLdapV3Asn1Codec\AttributeDescriptionList.cs" />
    <Compile Include="AdtsLdapV3Asn1Codec\AttributeList.cs" />
    <Compile Include="AdtsLdapV3Asn1Codec\AttributeList_element.cs" />
    <Compile Include="AdtsLdapV3Asn1Codec\AttributeType.cs" />
    <Compile Include="AdtsLdapV3Asn1Codec\AttributeTypeAndValues.cs" />
    <Compile Include="AdtsLdapV3Asn1Codec\AttributeValue.cs" />
    <Compile Include="AdtsLdapV3Asn1Codec\AttributeValueAssertion.cs" />
    <Compile Include="AdtsLdapV3Asn1Codec\AuthenticationChoice.cs" />
    <Compile Include="AdtsLdapV3Asn1Codec\BatchRequestRequestValue.cs" />
    <Compile Include="AdtsLdapV3Asn1Codec\BatchRequestResponseValue.cs" />
    <Compile Include="AdtsLdapV3Asn1Codec\BatchRequestValue.cs" />
    <Compile Include="AdtsLdapV3Asn1Codec\BindRequest.cs" />
    <Compile Include="AdtsLdapV3Asn1Codec\BindResponse.cs" />
    <Compile Include="AdtsLdapV3Asn1Codec\CompareRequest.cs" />
    <Compile Include="AdtsLdapV3Asn1Codec\CompareResponse.cs" />
    <Compile Include="AdtsLdapV3Asn1Codec\Control.cs" />
    <Compile Include="AdtsLdapV3Asn1Codec\Controls.cs" />
    <Compile Include="AdtsLdapV3Asn1Codec\DelRequest.cs" />
    <Compile Include="AdtsLdapV3Asn1Codec\DelResponse.cs" />
    <Compile Include="AdtsLdapV3Asn1Codec\DirsyncExRep.cs" />
    <Compile Include="AdtsLdapV3Asn1Codec\DirsyncExReq.cs" />
    <Compile Include="AdtsLdapV3Asn1Codec\DirSyncRequestValue.cs" />
    <Compile Include="AdtsLdapV3Asn1Codec\DirSyncResponseValue.cs" />
    <Compile Include="AdtsLdapV3Asn1Codec\DNInputRequestValue.cs" />
    <Compile Include="AdtsLdapV3Asn1Codec\ExpectedEntryCount.cs" />
    <Compile Include="AdtsLdapV3Asn1Codec\ExpectedEntryCountRequestValue.cs" />
    <Compile Include="AdtsLdapV3Asn1Codec\ExtendedDNRequestValue.cs" />
    <Compile Include="AdtsLdapV3Asn1Codec\ExtendedRequest.cs" />
    <Compile Include="AdtsLdapV3Asn1Codec\ExtendedResponse.cs" />
    <Compile Include="AdtsLdapV3Asn1Codec\Filter.cs" />
    <Compile Include="AdtsLdapV3Asn1Codec\LDAPDN.cs" />
    <Compile Include="AdtsLdapV3Asn1Codec\LDAPMessage.cs" />
    <Compile Include="AdtsLdapV3Asn1Codec\LDAPMessage_protocolOp.cs" />
    <Compile Include="AdtsLdapV3Asn1Codec\LDAPOID.cs" />
    <Compile Include="AdtsLdapV3Asn1Codec\LDAPResult.cs" />
    <Compile Include="AdtsLdapV3Asn1Codec\LDAPResult_resultCode.cs" />
    <Compile Include="AdtsLdapV3Asn1Codec\LDAPString.cs" />
    <Compile Include="AdtsLdapV3Asn1Codec\LDAPURL.cs" />
    <Compile Include="AdtsLdapV3Asn1Codec\MatchingRuleAssertion.cs" />
    <Compile Include="AdtsLdapV3Asn1Codec\MatchingRuleId.cs" />
    <Compile Include="AdtsLdapV3Asn1Codec\MessageID.cs" />
    <Compile Include="AdtsLdapV3Asn1Codec\ModifyDNRequest.cs" />
    <Compile Include="AdtsLdapV3Asn1Codec\ModifyDNResponse.cs" />
    <Compile Include="AdtsLdapV3Asn1Codec\ModifyRequest.cs" />
    <Compile Include="AdtsLdapV3Asn1Codec\ModifyRequest_modification_element.cs" />
    <Compile Include="AdtsLdapV3Asn1Codec\ModifyRequest_modification_element_operation.cs" />
    <Compile Include="AdtsLdapV3Asn1Codec\ModifyResponse.cs" />
    <Compile Include="AdtsLdapV3Asn1Codec\PartialAttributeList.cs" />
    <Compile Include="AdtsLdapV3Asn1Codec\PartialAttributeList_element.cs" />
    <Compile Include="AdtsLdapV3Asn1Codec\PolicyHintsRequestValue.cs" />
    <Compile Include="AdtsLdapV3Asn1Codec\QuotaRequestValue.cs" />
    <Compile Include="AdtsLdapV3Asn1Codec\Referral.cs" />
    <Compile Include="AdtsLdapV3Asn1Codec\RelativeLDAPDN.cs" />
    <Compile Include="AdtsLdapV3Asn1Codec\RequireSortIndexHintValue.cs" />
    <Compile Include="AdtsLdapV3Asn1Codec\SaslCredentials.cs" />
    <Compile Include="AdtsLdapV3Asn1Codec\SDFlagsRequestValue.cs" />
    <Compile Include="AdtsLdapV3Asn1Codec\SearchHints.cs" />
    <Compile Include="AdtsLdapV3Asn1Codec\SearchHintsRequestValue.cs" />
    <Compile Include="AdtsLdapV3Asn1Codec\SearchHintsRequestValue_element.cs" />
    <Compile Include="AdtsLdapV3Asn1Codec\SearchHints_element.cs" />
    <Compile Include="AdtsLdapV3Asn1Codec\SearchOptionsRequestValue.cs" />
    <Compile Include="AdtsLdapV3Asn1Codec\SearchRequest.cs" />
    <Compile Include="AdtsLdapV3Asn1Codec\SearchRequest_derefAliases.cs" />
    <Compile Include="AdtsLdapV3Asn1Codec\SearchRequest_scope.cs" />
    <Compile Include="AdtsLdapV3Asn1Codec\SearchResultDone.cs" />
    <Compile Include="AdtsLdapV3Asn1Codec\SearchResultEntry.cs" />
    <Compile Include="AdtsLdapV3Asn1Codec\SearchResultReference.cs" />
    <Compile Include="AdtsLdapV3Asn1Codec\SicilyBindResponse.cs" />
    <Compile Include="AdtsLdapV3Asn1Codec\SicilyBindResponse_resultCode.cs" />
    <Compile Include="AdtsLdapV3Asn1Codec\SoftSizeLimitHintValue.cs" />
    <Compile Include="AdtsLdapV3Asn1Codec\StatsResponseValueV1.cs" />
    <Compile Include="AdtsLdapV3Asn1Codec\StatsResponseValueV2.cs" />
    <Compile Include="AdtsLdapV3Asn1Codec\StatsResponseValueV3.cs" />
    <Compile Include="AdtsLdapV3Asn1Codec\StatsResponseValueV4.cs" />
    <Compile Include="AdtsLdapV3Asn1Codec\StatsResponseValueV4_element.cs" />
    <Compile Include="AdtsLdapV3Asn1Codec\StatsResponseValueV4_element_choice.cs" />
    <Compile Include="AdtsLdapV3Asn1Codec\SubstringFilter.cs" />
    <Compile Include="AdtsLdapV3Asn1Codec\SubstringFilter_substrings_element.cs" />
    <Compile Include="AdtsLdapV3Asn1Codec\TreeDeleteEx.cs" />
    <Compile Include="AdtsLdapV3Asn1Codec\TreeDeleteExRequestValue.cs" />
    <Compile Include="AdtsLdapV3Asn1Codec\TtlRefreshRequestValue.cs" />
    <Compile Include="AdtsLdapV3Asn1Codec\TtlRefreshResponseValue.cs" />
    <Compile Include="AdtsLdapV3Asn1Codec\UnbindRequest.cs" />
    <Compile Include="AdtsLdapV3Asn1Codec\UpdateStats.cs" />
    <Compile Include="AdtsLdapV3Asn1Codec\UpdateStatsResponseValue.cs" />
    <Compile Include="AdtsLdapV3Asn1Codec\UpdateStatsResponseValue_element.cs" />
    <Compile Include="AdtsLdapV3Asn1Codec\UpdateStats_element.cs" />
    <Compile Include="AdtsLdapV3Asn1Codec\VerifyNameRequestValue.cs" />
    <Compile Include="AdtsLdap\AdtsLdapBlobs.cs" />
    <Compile Include="AdtsLdap\AdtsLdapConnectionType.cs" />
    <Compile Include="AdtsLdap\AdtsLdapDecoderCallbackBase.cs" />
    <Compile Include="AdtsLdap\AdtsLdapUtility.cs" />
    <Compile Include="AdtsLdap\Client\AdtsLdapClient.cs" />
    <Compile Include="AdtsLdap\Client\AdtsLdapClientDecoder.cs" />
    <Compile Include="AdtsLdap\AdtsLdapDecoder.cs" />
    <Compile Include="AdtsLdap\AdtsLdapEncoder.cs" />
    <Compile Include="AdtsLdap\Packets\AdtsAbandonRequestPacket.cs" />
    <Compile Include="AdtsLdap\Packets\AdtsAddRequestPacket.cs" />
    <Compile Include="AdtsLdap\Packets\AdtsAddResponsePacket.cs" />
    <Compile Include="AdtsLdap\Packets\AdtsBindRequestPacket.cs" />
    <Compile Include="AdtsLdap\Packets\AdtsBindResponsePacket.cs" />
    <Compile Include="AdtsLdap\Packets\AdtsCompareRequestPacket.cs" />
    <Compile Include="AdtsLdap\Packets\AdtsCompareResponsePacket.cs" />
    <Compile Include="AdtsLdap\Packets\AdtsDelRequestPacket.cs" />
    <Compile Include="AdtsLdap\Packets\AdtsDelResponsePacket.cs" />
    <Compile Include="AdtsLdap\Packets\AdtsExtendedRequestPacket.cs" />
    <Compile Include="AdtsLdap\Packets\AdtsExtendedResponsePacket.cs" />
    <Compile Include="AdtsLdap\Packets\AdtsModifyDnRequestPacket.cs" />
    <Compile Include="AdtsLdap\Packets\AdtsModifyDnResponsePacket.cs" />
    <Compile Include="AdtsLdap\Packets\AdtsModifyRequestPacket.cs" />
    <Compile Include="AdtsLdap\Packets\AdtsModifyResponsePacket.cs" />
    <Compile Include="AdtsLdap\Packets\AdtsSearchRequestPacket.cs" />
    <Compile Include="AdtsLdap\Packets\AdtsSearchResultDonePacket.cs" />
    <Compile Include="AdtsLdap\Packets\AdtsSearchResultEntryPacket.cs" />
    <Compile Include="AdtsLdap\Packets\AdtsSearchResultReferencePacket.cs" />
    <Compile Include="AdtsLdap\Packets\AdtsSicilyBindResponsePacket.cs" />
    <Compile Include="AdtsLdap\Packets\AdtsUnbindRequestPacket.cs" />
    <Compile Include="AdtsLdap\Security\AdtsLdapClient.cs" />
    <Compile Include="AdtsLdap\Packets\AdtsLdapPacket.cs" />
    <Compile Include="AdtsLdap\Security\AdtsLdapSimpleSecurityLayer.cs" />
    <Compile Include="AdtsLdap\Security\AdtsLdapSaslSecurityLayer.cs" />
    <Compile Include="AdtsLdap\Security\AdtsLdapSslTlsSecurityLayer.cs" />
    <Compile Include="AdtsLdap\Security\AdtsLdapSecurityStream.cs" />
    <Compile Include="AdtsLdap\Security\AdtsLdapSslTlsSecurityHeader.cs" />
    <Compile Include="AdtsLdap\Security\AdtsLdapSaslSecurityHeader.cs" />
    <Compile Include="AdtsLdap\Security\AdtsLdapSecurityBuffer.cs" />
    <Compile Include="AdtsLdap\Security\AdtsLdapContext.cs" />
    <Compile Include="AdtsLdap\Server\AdtsLdapServer.cs" />
    <Compile Include="AdtsLdap\AdtsLdapContext.cs" />
    <Compile Include="AdtsLdap\Server\AdtsLdapContextManager.cs" />
    <Compile Include="AdtsLdap\AdtsLdapV2Decoder.cs" />
    <Compile Include="AdtsLdap\AdtsLdapV2Encoder.cs" />
    <Compile Include="AdtsLdap\AdtsLdapV3Decoder.cs" />
    <Compile Include="AdtsLdap\AdtsLdapV3Encoder.cs" />
    <Compile Include="AdtsLdap\AdtsLdapVersion.cs" />
    <Compile Include="AdtsLdap\Server\AdtsLdapServerDecoder.cs" />
    <Compile Include="AdtsLdap\Security\AdtsLdapServer.cs" />
    <Compile Include="AdtsLdap\Security\AdtsLdapSecurityLayer.cs" />
  </ItemGroup>
  <ItemGroup>
    <ProjectReference Include="..\Asn1Base\Asn1Base.csproj">
      <Project>{deda188c-c97e-4968-bc31-594925631e9f}</Project>
      <Name>Asn1Base</Name>
    </ProjectReference>
    <ProjectReference Include="..\Common\Common.csproj">
      <Project>{FE653643-6342-4300-871E-683C7BA31494}</Project>
      <Name>Common</Name>
    </ProjectReference>
    <ProjectReference Include="..\SspiLib\SspiLib.csproj">
      <Project>{E64BF20F-11D2-49F6-A25B-F4378AB38180}</Project>
      <Name>SspiLib</Name>
    </ProjectReference>
    <ProjectReference Include="..\TransportStack\TransportStack.csproj">
      <Project>{F8CDC462-0754-4BEA-B048-33AC1A5855C4}</Project>
      <Name>TransportStack</Name>
    </ProjectReference>
>>>>>>> 9e911d50
  </ItemGroup>

  <ItemGroup>
    <PackageReference Include="Microsoft.DotNet.Analyzers.Compatibility" Version="0.2.12-alpha">
      <IncludeAssets>runtime; build; native; contentfiles; analyzers; buildtransitive</IncludeAssets>
      <PrivateAssets>all</PrivateAssets>
    </PackageReference>
    <PackageReference Include="System.DirectoryServices.Protocols" Version="4.7.0" />
  </ItemGroup>

</Project><|MERGE_RESOLUTION|>--- conflicted
+++ resolved
@@ -7,227 +7,8 @@
   </PropertyGroup>
 
   <ItemGroup>
-<<<<<<< HEAD
-    <ProjectReference Include="..\Sspi\Sspi.csproj" />
+    <ProjectReference Include="..\SspiLib\SspiLib.csproj" />
     <ProjectReference Include="..\TransportStack\TransportStack.csproj" />
-=======
-    <Reference Include="System" />
-    <Reference Include="System.Core">
-      <RequiredTargetFramework>3.5</RequiredTargetFramework>
-    </Reference>
-    <Reference Include="System.ServiceModel" />
-    <Reference Include="System.DirectoryServices.Protocols" />
-  </ItemGroup>
-  <ItemGroup>
-    <Compile Include="..\..\AssemblyInfo\SharedAssemblyInfo.cs">
-      <Link>SharedAssemblyInfo.cs</Link>
-    </Compile>
-    <Compile Include="AdtsLdapV2Asn1Codec\AbandonRequest.cs" />
-    <Compile Include="AdtsLdapV2Asn1Codec\AddRequest.cs" />
-    <Compile Include="AdtsLdapV2Asn1Codec\AddRequest_attrs_element.cs" />
-    <Compile Include="AdtsLdapV2Asn1Codec\AddResponse.cs" />
-    <Compile Include="AdtsLdapV2Asn1Codec\AttributeType.cs" />
-    <Compile Include="AdtsLdapV2Asn1Codec\AttributeValue.cs" />
-    <Compile Include="AdtsLdapV2Asn1Codec\AttributeValueAssertion.cs" />
-    <Compile Include="AdtsLdapV2Asn1Codec\BindRequest.cs" />
-    <Compile Include="AdtsLdapV2Asn1Codec\BindRequest_authentication.cs" />
-    <Compile Include="AdtsLdapV2Asn1Codec\BindResponse.cs" />
-    <Compile Include="AdtsLdapV2Asn1Codec\CompareRequest.cs" />
-    <Compile Include="AdtsLdapV2Asn1Codec\CompareResponse.cs" />
-    <Compile Include="AdtsLdapV2Asn1Codec\DelRequest.cs" />
-    <Compile Include="AdtsLdapV2Asn1Codec\DelResponse.cs" />
-    <Compile Include="AdtsLdapV2Asn1Codec\Filter.cs" />
-    <Compile Include="AdtsLdapV2Asn1Codec\LDAPDN.cs" />
-    <Compile Include="AdtsLdapV2Asn1Codec\LDAPMessage.cs" />
-    <Compile Include="AdtsLdapV2Asn1Codec\LDAPMessage_protocolOp.cs" />
-    <Compile Include="AdtsLdapV2Asn1Codec\LDAPResult.cs" />
-    <Compile Include="AdtsLdapV2Asn1Codec\LDAPResult_resultCode.cs" />
-    <Compile Include="AdtsLdapV2Asn1Codec\LDAPString.cs" />
-    <Compile Include="AdtsLdapV2Asn1Codec\MessageID.cs" />
-    <Compile Include="AdtsLdapV2Asn1Codec\ModifyDNRequest.cs" />
-    <Compile Include="AdtsLdapV2Asn1Codec\ModifyDNResponse.cs" />
-    <Compile Include="AdtsLdapV2Asn1Codec\ModifyRDNRequest.cs" />
-    <Compile Include="AdtsLdapV2Asn1Codec\ModifyRDNResponse.cs" />
-    <Compile Include="AdtsLdapV2Asn1Codec\ModifyRequest.cs" />
-    <Compile Include="AdtsLdapV2Asn1Codec\ModifyRequest_modifications_element.cs" />
-    <Compile Include="AdtsLdapV2Asn1Codec\ModifyRequest_modifications_element_modification.cs" />
-    <Compile Include="AdtsLdapV2Asn1Codec\ModifyRequest_modifications_element_operation.cs" />
-    <Compile Include="AdtsLdapV2Asn1Codec\ModifyResponse.cs" />
-    <Compile Include="AdtsLdapV2Asn1Codec\RelativeLDAPDN.cs" />
-    <Compile Include="AdtsLdapV2Asn1Codec\SearchRequest.cs" />
-    <Compile Include="AdtsLdapV2Asn1Codec\SearchRequest_derefAliases.cs" />
-    <Compile Include="AdtsLdapV2Asn1Codec\SearchRequest_scope.cs" />
-    <Compile Include="AdtsLdapV2Asn1Codec\SearchResponse.cs" />
-    <Compile Include="AdtsLdapV2Asn1Codec\SearchResponse_entry.cs" />
-    <Compile Include="AdtsLdapV2Asn1Codec\SearchResponse_entry_attributes_element.cs" />
-    <Compile Include="AdtsLdapV2Asn1Codec\SearchResponse_resultCode.cs" />
-    <Compile Include="AdtsLdapV2Asn1Codec\SicilyBindResponse.cs" />
-    <Compile Include="AdtsLdapV2Asn1Codec\SicilyBindResponse_resultCode.cs" />
-    <Compile Include="AdtsLdapV2Asn1Codec\SubstringFilter.cs" />
-    <Compile Include="AdtsLdapV2Asn1Codec\SubstringFilter_substrings_element.cs" />
-    <Compile Include="AdtsLdapV2Asn1Codec\UnbindRequest.cs" />
-    <Compile Include="AdtsLdapV3Asn1Codec\AbandonRequest.cs" />
-    <Compile Include="AdtsLdapV3Asn1Codec\AddRequest.cs" />
-    <Compile Include="AdtsLdapV3Asn1Codec\AddResponse.cs" />
-    <Compile Include="AdtsLdapV3Asn1Codec\AssertionValue.cs" />
-    <Compile Include="AdtsLdapV3Asn1Codec\AttributeDescription.cs" />
-    <Compile Include="AdtsLdapV3Asn1Codec\AttributeDescriptionList.cs" />
-    <Compile Include="AdtsLdapV3Asn1Codec\AttributeList.cs" />
-    <Compile Include="AdtsLdapV3Asn1Codec\AttributeList_element.cs" />
-    <Compile Include="AdtsLdapV3Asn1Codec\AttributeType.cs" />
-    <Compile Include="AdtsLdapV3Asn1Codec\AttributeTypeAndValues.cs" />
-    <Compile Include="AdtsLdapV3Asn1Codec\AttributeValue.cs" />
-    <Compile Include="AdtsLdapV3Asn1Codec\AttributeValueAssertion.cs" />
-    <Compile Include="AdtsLdapV3Asn1Codec\AuthenticationChoice.cs" />
-    <Compile Include="AdtsLdapV3Asn1Codec\BatchRequestRequestValue.cs" />
-    <Compile Include="AdtsLdapV3Asn1Codec\BatchRequestResponseValue.cs" />
-    <Compile Include="AdtsLdapV3Asn1Codec\BatchRequestValue.cs" />
-    <Compile Include="AdtsLdapV3Asn1Codec\BindRequest.cs" />
-    <Compile Include="AdtsLdapV3Asn1Codec\BindResponse.cs" />
-    <Compile Include="AdtsLdapV3Asn1Codec\CompareRequest.cs" />
-    <Compile Include="AdtsLdapV3Asn1Codec\CompareResponse.cs" />
-    <Compile Include="AdtsLdapV3Asn1Codec\Control.cs" />
-    <Compile Include="AdtsLdapV3Asn1Codec\Controls.cs" />
-    <Compile Include="AdtsLdapV3Asn1Codec\DelRequest.cs" />
-    <Compile Include="AdtsLdapV3Asn1Codec\DelResponse.cs" />
-    <Compile Include="AdtsLdapV3Asn1Codec\DirsyncExRep.cs" />
-    <Compile Include="AdtsLdapV3Asn1Codec\DirsyncExReq.cs" />
-    <Compile Include="AdtsLdapV3Asn1Codec\DirSyncRequestValue.cs" />
-    <Compile Include="AdtsLdapV3Asn1Codec\DirSyncResponseValue.cs" />
-    <Compile Include="AdtsLdapV3Asn1Codec\DNInputRequestValue.cs" />
-    <Compile Include="AdtsLdapV3Asn1Codec\ExpectedEntryCount.cs" />
-    <Compile Include="AdtsLdapV3Asn1Codec\ExpectedEntryCountRequestValue.cs" />
-    <Compile Include="AdtsLdapV3Asn1Codec\ExtendedDNRequestValue.cs" />
-    <Compile Include="AdtsLdapV3Asn1Codec\ExtendedRequest.cs" />
-    <Compile Include="AdtsLdapV3Asn1Codec\ExtendedResponse.cs" />
-    <Compile Include="AdtsLdapV3Asn1Codec\Filter.cs" />
-    <Compile Include="AdtsLdapV3Asn1Codec\LDAPDN.cs" />
-    <Compile Include="AdtsLdapV3Asn1Codec\LDAPMessage.cs" />
-    <Compile Include="AdtsLdapV3Asn1Codec\LDAPMessage_protocolOp.cs" />
-    <Compile Include="AdtsLdapV3Asn1Codec\LDAPOID.cs" />
-    <Compile Include="AdtsLdapV3Asn1Codec\LDAPResult.cs" />
-    <Compile Include="AdtsLdapV3Asn1Codec\LDAPResult_resultCode.cs" />
-    <Compile Include="AdtsLdapV3Asn1Codec\LDAPString.cs" />
-    <Compile Include="AdtsLdapV3Asn1Codec\LDAPURL.cs" />
-    <Compile Include="AdtsLdapV3Asn1Codec\MatchingRuleAssertion.cs" />
-    <Compile Include="AdtsLdapV3Asn1Codec\MatchingRuleId.cs" />
-    <Compile Include="AdtsLdapV3Asn1Codec\MessageID.cs" />
-    <Compile Include="AdtsLdapV3Asn1Codec\ModifyDNRequest.cs" />
-    <Compile Include="AdtsLdapV3Asn1Codec\ModifyDNResponse.cs" />
-    <Compile Include="AdtsLdapV3Asn1Codec\ModifyRequest.cs" />
-    <Compile Include="AdtsLdapV3Asn1Codec\ModifyRequest_modification_element.cs" />
-    <Compile Include="AdtsLdapV3Asn1Codec\ModifyRequest_modification_element_operation.cs" />
-    <Compile Include="AdtsLdapV3Asn1Codec\ModifyResponse.cs" />
-    <Compile Include="AdtsLdapV3Asn1Codec\PartialAttributeList.cs" />
-    <Compile Include="AdtsLdapV3Asn1Codec\PartialAttributeList_element.cs" />
-    <Compile Include="AdtsLdapV3Asn1Codec\PolicyHintsRequestValue.cs" />
-    <Compile Include="AdtsLdapV3Asn1Codec\QuotaRequestValue.cs" />
-    <Compile Include="AdtsLdapV3Asn1Codec\Referral.cs" />
-    <Compile Include="AdtsLdapV3Asn1Codec\RelativeLDAPDN.cs" />
-    <Compile Include="AdtsLdapV3Asn1Codec\RequireSortIndexHintValue.cs" />
-    <Compile Include="AdtsLdapV3Asn1Codec\SaslCredentials.cs" />
-    <Compile Include="AdtsLdapV3Asn1Codec\SDFlagsRequestValue.cs" />
-    <Compile Include="AdtsLdapV3Asn1Codec\SearchHints.cs" />
-    <Compile Include="AdtsLdapV3Asn1Codec\SearchHintsRequestValue.cs" />
-    <Compile Include="AdtsLdapV3Asn1Codec\SearchHintsRequestValue_element.cs" />
-    <Compile Include="AdtsLdapV3Asn1Codec\SearchHints_element.cs" />
-    <Compile Include="AdtsLdapV3Asn1Codec\SearchOptionsRequestValue.cs" />
-    <Compile Include="AdtsLdapV3Asn1Codec\SearchRequest.cs" />
-    <Compile Include="AdtsLdapV3Asn1Codec\SearchRequest_derefAliases.cs" />
-    <Compile Include="AdtsLdapV3Asn1Codec\SearchRequest_scope.cs" />
-    <Compile Include="AdtsLdapV3Asn1Codec\SearchResultDone.cs" />
-    <Compile Include="AdtsLdapV3Asn1Codec\SearchResultEntry.cs" />
-    <Compile Include="AdtsLdapV3Asn1Codec\SearchResultReference.cs" />
-    <Compile Include="AdtsLdapV3Asn1Codec\SicilyBindResponse.cs" />
-    <Compile Include="AdtsLdapV3Asn1Codec\SicilyBindResponse_resultCode.cs" />
-    <Compile Include="AdtsLdapV3Asn1Codec\SoftSizeLimitHintValue.cs" />
-    <Compile Include="AdtsLdapV3Asn1Codec\StatsResponseValueV1.cs" />
-    <Compile Include="AdtsLdapV3Asn1Codec\StatsResponseValueV2.cs" />
-    <Compile Include="AdtsLdapV3Asn1Codec\StatsResponseValueV3.cs" />
-    <Compile Include="AdtsLdapV3Asn1Codec\StatsResponseValueV4.cs" />
-    <Compile Include="AdtsLdapV3Asn1Codec\StatsResponseValueV4_element.cs" />
-    <Compile Include="AdtsLdapV3Asn1Codec\StatsResponseValueV4_element_choice.cs" />
-    <Compile Include="AdtsLdapV3Asn1Codec\SubstringFilter.cs" />
-    <Compile Include="AdtsLdapV3Asn1Codec\SubstringFilter_substrings_element.cs" />
-    <Compile Include="AdtsLdapV3Asn1Codec\TreeDeleteEx.cs" />
-    <Compile Include="AdtsLdapV3Asn1Codec\TreeDeleteExRequestValue.cs" />
-    <Compile Include="AdtsLdapV3Asn1Codec\TtlRefreshRequestValue.cs" />
-    <Compile Include="AdtsLdapV3Asn1Codec\TtlRefreshResponseValue.cs" />
-    <Compile Include="AdtsLdapV3Asn1Codec\UnbindRequest.cs" />
-    <Compile Include="AdtsLdapV3Asn1Codec\UpdateStats.cs" />
-    <Compile Include="AdtsLdapV3Asn1Codec\UpdateStatsResponseValue.cs" />
-    <Compile Include="AdtsLdapV3Asn1Codec\UpdateStatsResponseValue_element.cs" />
-    <Compile Include="AdtsLdapV3Asn1Codec\UpdateStats_element.cs" />
-    <Compile Include="AdtsLdapV3Asn1Codec\VerifyNameRequestValue.cs" />
-    <Compile Include="AdtsLdap\AdtsLdapBlobs.cs" />
-    <Compile Include="AdtsLdap\AdtsLdapConnectionType.cs" />
-    <Compile Include="AdtsLdap\AdtsLdapDecoderCallbackBase.cs" />
-    <Compile Include="AdtsLdap\AdtsLdapUtility.cs" />
-    <Compile Include="AdtsLdap\Client\AdtsLdapClient.cs" />
-    <Compile Include="AdtsLdap\Client\AdtsLdapClientDecoder.cs" />
-    <Compile Include="AdtsLdap\AdtsLdapDecoder.cs" />
-    <Compile Include="AdtsLdap\AdtsLdapEncoder.cs" />
-    <Compile Include="AdtsLdap\Packets\AdtsAbandonRequestPacket.cs" />
-    <Compile Include="AdtsLdap\Packets\AdtsAddRequestPacket.cs" />
-    <Compile Include="AdtsLdap\Packets\AdtsAddResponsePacket.cs" />
-    <Compile Include="AdtsLdap\Packets\AdtsBindRequestPacket.cs" />
-    <Compile Include="AdtsLdap\Packets\AdtsBindResponsePacket.cs" />
-    <Compile Include="AdtsLdap\Packets\AdtsCompareRequestPacket.cs" />
-    <Compile Include="AdtsLdap\Packets\AdtsCompareResponsePacket.cs" />
-    <Compile Include="AdtsLdap\Packets\AdtsDelRequestPacket.cs" />
-    <Compile Include="AdtsLdap\Packets\AdtsDelResponsePacket.cs" />
-    <Compile Include="AdtsLdap\Packets\AdtsExtendedRequestPacket.cs" />
-    <Compile Include="AdtsLdap\Packets\AdtsExtendedResponsePacket.cs" />
-    <Compile Include="AdtsLdap\Packets\AdtsModifyDnRequestPacket.cs" />
-    <Compile Include="AdtsLdap\Packets\AdtsModifyDnResponsePacket.cs" />
-    <Compile Include="AdtsLdap\Packets\AdtsModifyRequestPacket.cs" />
-    <Compile Include="AdtsLdap\Packets\AdtsModifyResponsePacket.cs" />
-    <Compile Include="AdtsLdap\Packets\AdtsSearchRequestPacket.cs" />
-    <Compile Include="AdtsLdap\Packets\AdtsSearchResultDonePacket.cs" />
-    <Compile Include="AdtsLdap\Packets\AdtsSearchResultEntryPacket.cs" />
-    <Compile Include="AdtsLdap\Packets\AdtsSearchResultReferencePacket.cs" />
-    <Compile Include="AdtsLdap\Packets\AdtsSicilyBindResponsePacket.cs" />
-    <Compile Include="AdtsLdap\Packets\AdtsUnbindRequestPacket.cs" />
-    <Compile Include="AdtsLdap\Security\AdtsLdapClient.cs" />
-    <Compile Include="AdtsLdap\Packets\AdtsLdapPacket.cs" />
-    <Compile Include="AdtsLdap\Security\AdtsLdapSimpleSecurityLayer.cs" />
-    <Compile Include="AdtsLdap\Security\AdtsLdapSaslSecurityLayer.cs" />
-    <Compile Include="AdtsLdap\Security\AdtsLdapSslTlsSecurityLayer.cs" />
-    <Compile Include="AdtsLdap\Security\AdtsLdapSecurityStream.cs" />
-    <Compile Include="AdtsLdap\Security\AdtsLdapSslTlsSecurityHeader.cs" />
-    <Compile Include="AdtsLdap\Security\AdtsLdapSaslSecurityHeader.cs" />
-    <Compile Include="AdtsLdap\Security\AdtsLdapSecurityBuffer.cs" />
-    <Compile Include="AdtsLdap\Security\AdtsLdapContext.cs" />
-    <Compile Include="AdtsLdap\Server\AdtsLdapServer.cs" />
-    <Compile Include="AdtsLdap\AdtsLdapContext.cs" />
-    <Compile Include="AdtsLdap\Server\AdtsLdapContextManager.cs" />
-    <Compile Include="AdtsLdap\AdtsLdapV2Decoder.cs" />
-    <Compile Include="AdtsLdap\AdtsLdapV2Encoder.cs" />
-    <Compile Include="AdtsLdap\AdtsLdapV3Decoder.cs" />
-    <Compile Include="AdtsLdap\AdtsLdapV3Encoder.cs" />
-    <Compile Include="AdtsLdap\AdtsLdapVersion.cs" />
-    <Compile Include="AdtsLdap\Server\AdtsLdapServerDecoder.cs" />
-    <Compile Include="AdtsLdap\Security\AdtsLdapServer.cs" />
-    <Compile Include="AdtsLdap\Security\AdtsLdapSecurityLayer.cs" />
-  </ItemGroup>
-  <ItemGroup>
-    <ProjectReference Include="..\Asn1Base\Asn1Base.csproj">
-      <Project>{deda188c-c97e-4968-bc31-594925631e9f}</Project>
-      <Name>Asn1Base</Name>
-    </ProjectReference>
-    <ProjectReference Include="..\Common\Common.csproj">
-      <Project>{FE653643-6342-4300-871E-683C7BA31494}</Project>
-      <Name>Common</Name>
-    </ProjectReference>
-    <ProjectReference Include="..\SspiLib\SspiLib.csproj">
-      <Project>{E64BF20F-11D2-49F6-A25B-F4378AB38180}</Project>
-      <Name>SspiLib</Name>
-    </ProjectReference>
-    <ProjectReference Include="..\TransportStack\TransportStack.csproj">
-      <Project>{F8CDC462-0754-4BEA-B048-33AC1A5855C4}</Project>
-      <Name>TransportStack</Name>
-    </ProjectReference>
->>>>>>> 9e911d50
   </ItemGroup>
 
   <ItemGroup>
