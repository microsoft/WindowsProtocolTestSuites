﻿<?xml version="1.0" encoding="utf-8"?>
<Project ToolsVersion="15.0" xmlns="http://schemas.microsoft.com/developer/msbuild/2003">
  <Import Project="$(MSBuildExtensionsPath)\$(MSBuildToolsVersion)\Microsoft.Common.props" Condition="Exists('$(MSBuildExtensionsPath)\$(MSBuildToolsVersion)\Microsoft.Common.props')" />
  <PropertyGroup>
    <Configuration Condition=" '$(Configuration)' == '' ">Debug</Configuration>
    <Platform Condition=" '$(Platform)' == '' ">AnyCPU</Platform>
    <ProjectGuid>{32326174-6220-4E78-8C0E-BF803162133E}</ProjectGuid>
    <OutputType>Library</OutputType>
    <AppDesignerFolder>Properties</AppDesignerFolder>
    <RootNamespace>Microsoft.Protocols.TestTools.StackSdk.FileAccessService.WSP</RootNamespace>
    <AssemblyName>Microsoft.Protocols.TestTools.StackSdk.FileAccessService.WSP</AssemblyName>
    <TargetFrameworkVersion>v4.7.1</TargetFrameworkVersion>
    <FileAlignment>512</FileAlignment>
    <Deterministic>true</Deterministic>
  </PropertyGroup>
  <PropertyGroup Condition=" '$(Configuration)|$(Platform)' == 'Debug|AnyCPU' ">
    <DebugSymbols>true</DebugSymbols>
    <DebugType>full</DebugType>
    <Optimize>false</Optimize>
    <OutputPath>bin\Debug\</OutputPath>
    <DefineConstants>DEBUG;TRACE</DefineConstants>
    <ErrorReport>prompt</ErrorReport>
    <WarningLevel>4</WarningLevel>
  </PropertyGroup>
  <PropertyGroup Condition=" '$(Configuration)|$(Platform)' == 'Release|AnyCPU' ">
    <DebugType>pdbonly</DebugType>
    <Optimize>true</Optimize>
    <OutputPath>bin\Release\</OutputPath>
    <DefineConstants>TRACE</DefineConstants>
    <ErrorReport>prompt</ErrorReport>
    <WarningLevel>4</WarningLevel>
  </PropertyGroup>
  <ItemGroup>
    <Reference Include="System" />
    <Reference Include="System.Core" />
    <Reference Include="System.Xml.Linq" />
    <Reference Include="System.Data.DataSetExtensions" />
    <Reference Include="Microsoft.CSharp" />
    <Reference Include="System.Data" />
    <Reference Include="System.Net.Http" />
    <Reference Include="System.Xml" />
  </ItemGroup>
  <ItemGroup>
    <Compile Include="..\..\AssemblyInfo\SharedAssemblyInfo.cs">
      <Link>SharedAssemblyInfo.cs</Link>
    </Compile>
    <Compile Include="Client\WspClient.cs" />
    <Compile Include="DataTypes.cs" />
    <Compile Include="Helper.cs" />
    <Compile Include="MessageBuilder.cs" />
    <Compile Include="Messages\CPMConnectOut.cs" />
    <Compile Include="Messages\CPMCreateQueryIn.cs" />
    <Compile Include="Messages\CPMCreateQueryOut.cs" />
<<<<<<< HEAD
    <Compile Include="Messages\CPMGetRowsOut.cs" />
=======
    <Compile Include="Messages\CPMGetRowsIn.cs" />
    <Compile Include="Messages\CPMSetBindingsIn.cs" />
    <Compile Include="Messages\CPMSetBindingsOut.cs" />
>>>>>>> 2f921e26
    <Compile Include="Structures\CAggregSet.cs" />
    <Compile Include="Structures\CAggregSortKey.cs" />
    <Compile Include="Structures\CAggregSpec.cs" />
    <Compile Include="Structures\CBaseStorageVariant.cs" />
    <Compile Include="Structures\CCategorizationSet.cs" />
    <Compile Include="Structures\CCategorizationSpec.cs" />
    <Compile Include="Structures\CCategSpec.cs" />
    <Compile Include="Structures\CCoercionRestriction.cs" />
    <Compile Include="Structures\CColumnGroup.cs" />
    <Compile Include="Structures\CColumnGroupArray.cs" />
    <Compile Include="Structures\CColumnSet.cs" />
    <Compile Include="Structures\CContentRestriction.cs" />
    <Compile Include="Structures\CDbColId.cs" />
    <Compile Include="Messages\CPMConnectIn.cs" />
    <Compile Include="RequestSender.cs" />
    <Compile Include="Messages\CPMCiStateInOut.cs" />
    <Compile Include="Structures\CDbProp.cs" />
    <Compile Include="Structures\CDbPropSet.cs" />
    <Compile Include="Structures\CFeedbackRestriction.cs" />
    <Compile Include="Structures\CFullPropSpec.cs" />
    <Compile Include="Structures\CInGroupSortAggregSets.cs" />
    <Compile Include="Structures\CInternalPropertyRestriction.cs" />
    <Compile Include="Structures\CNatLanguageRestriction.cs" />
    <Compile Include="Structures\CNodeRestriction.cs" />
    <Compile Include="Structures\CPidMapper.cs" />
    <Compile Include="Structures\CProbRestriction.cs" />
    <Compile Include="Structures\CPropertyRestriction.cs" />
    <Compile Include="Structures\CRangeCategSpec.cs" />
    <Compile Include="Structures\CRelDocRestriction.cs" />
    <Compile Include="Structures\CRestriction.cs" />
    <Compile Include="Structures\CRestrictionArray.cs" />
    <Compile Include="Structures\CReuseWhere.cs" />
    <Compile Include="Structures\CRowSeekAt.cs" />
    <Compile Include="Structures\CRowSeekAtRatio.cs" />
    <Compile Include="Structures\CRowSeekByBookmark.cs" />
    <Compile Include="Structures\CRowSeekNext.cs" />
    <Compile Include="Structures\CRowsetProperties.cs" />
    <Compile Include="Structures\CScopeRestriction.cs" />
    <Compile Include="Structures\CSort.cs" />
    <Compile Include="Structures\CSortAggregSet.cs" />
    <Compile Include="Structures\CSortSet.cs" />
<<<<<<< HEAD
    <Compile Include="Structures\CTableVariant.cs" />
=======
    <Compile Include="Structures\CTableColumn.cs" />
>>>>>>> 2f921e26
    <Compile Include="Structures\CVectorRestriction.cs" />
    <Compile Include="Structures\DECIMAL.cs" />
    <Compile Include="Structures\RANGEBOUNDARY.cs" />
    <Compile Include="Structures\SAFEARRAYBOUND.cs" />
    <Compile Include="Structures\SProperty.cs" />
    <Compile Include="Structures\VT_BLOB.cs" />
    <Compile Include="Structures\VT_BLOB_OBJECT.cs" />
    <Compile Include="Structures\VT_BSTR.cs" />
    <Compile Include="Structures\VT_COMPRESSED_LPWSTR.cs" />
    <Compile Include="Structures\VT_LPSTR.cs" />
    <Compile Include="Structures\VT_LPWSTR.cs" />
    <Compile Include="Structures\VT_VECTOR.cs" />
    <Compile Include="WspBuffer.cs" />
    <Compile Include="WspConsts.cs" />
    <Compile Include="WspMessageHeader.cs" />
    <Compile Include="WspObject.cs" />
  </ItemGroup>
  <ItemGroup>
    <Folder Include="Properties\" />
  </ItemGroup>
  <ItemGroup>
    <ProjectReference Include="..\Common\Common.csproj">
      <Project>{fe653643-6342-4300-871e-683c7ba31494}</Project>
      <Name>Common</Name>
    </ProjectReference>
    <ProjectReference Include="..\Messages\Messages.csproj">
      <Project>{75544419-3F4E-4308-A676-165F45C1462E}</Project>
      <Name>Messages</Name>
    </ProjectReference>
    <ProjectReference Include="..\MS-SMB2\Smb2.csproj">
      <Project>{C7F08825-D3C9-4DDD-9BA3-06733B1ABE36}</Project>
      <Name>Smb2</Name>
    </ProjectReference>
    <ProjectReference Include="..\Sspi\Sspi.csproj">
      <Project>{d0cb354b-2cd3-49c1-8eca-2f6ebadbccee}</Project>
      <Name>Sspi</Name>
    </ProjectReference>
  </ItemGroup>
  <ItemGroup>
    <Compile Include="Structures\SAFEARRAY.cs" />
  </ItemGroup>
  <Import Project="$(MSBuildToolsPath)\Microsoft.CSharp.targets" />
  <Target Name="AfterBuild">
    <Copy SourceFiles="$(TargetDir)$(TargetFileName)" DestinationFolder="$(TestSuiteRoot)\drop\TestSuites\MS-WSP\Bin\" />
    <Copy SourceFiles="$(TargetDir)$(TargetName).pdb" DestinationFolder="$(TestSuiteRoot)\drop\TestSuites\MS-WSP\Bin\" />
  </Target>
</Project><|MERGE_RESOLUTION|>--- conflicted
+++ resolved
@@ -51,13 +51,10 @@
     <Compile Include="Messages\CPMConnectOut.cs" />
     <Compile Include="Messages\CPMCreateQueryIn.cs" />
     <Compile Include="Messages\CPMCreateQueryOut.cs" />
-<<<<<<< HEAD
+    <Compile Include="Messages\CPMGetRowsIn.cs" />
     <Compile Include="Messages\CPMGetRowsOut.cs" />
-=======
-    <Compile Include="Messages\CPMGetRowsIn.cs" />
     <Compile Include="Messages\CPMSetBindingsIn.cs" />
     <Compile Include="Messages\CPMSetBindingsOut.cs" />
->>>>>>> 2f921e26
     <Compile Include="Structures\CAggregSet.cs" />
     <Compile Include="Structures\CAggregSortKey.cs" />
     <Compile Include="Structures\CAggregSpec.cs" />
@@ -99,11 +96,8 @@
     <Compile Include="Structures\CSort.cs" />
     <Compile Include="Structures\CSortAggregSet.cs" />
     <Compile Include="Structures\CSortSet.cs" />
-<<<<<<< HEAD
     <Compile Include="Structures\CTableVariant.cs" />
-=======
     <Compile Include="Structures\CTableColumn.cs" />
->>>>>>> 2f921e26
     <Compile Include="Structures\CVectorRestriction.cs" />
     <Compile Include="Structures\DECIMAL.cs" />
     <Compile Include="Structures\RANGEBOUNDARY.cs" />
