﻿// Copyright (c) Microsoft. All rights reserved.
// Licensed under the MIT license. See LICENSE file in the project root for full license information.

using Microsoft.Protocols.TestTools.StackSdk.Security.SspiLib;
using System;
using System.Diagnostics.CodeAnalysis;
using System.Runtime.InteropServices;

namespace Microsoft.Protocols.TestTools.StackSdk.Security.Sspi
{
    /// <summary>
    /// SecurityContext used by client.
    /// Supports Negotiate, Ntlm, Kerberos, Schannel, Digest, CredSSP
    /// Invokes InitializeSecurityContext function of SSPI
    /// </summary>
    [SuppressMessage("Microsoft.Design", "CA1063:ImplementIDisposableCorrectly")]
    public class SspiClientSecurityContext : ClientSecurityContext, IDisposable
    {
        /// <summary>
        /// Qulity of protection
        /// </summary>
        private SECQOP_WRAP qualityOfProtection;

        /// <summary>
        /// Flag to dispose
        /// </summary>
        private bool disposed;

        /// <summary>
        /// Security package type.
        /// </summary>
        protected SecurityPackageType packageType;

        /// <summary>
        /// Whether continue to process.
        /// </summary>
        protected bool needContinueProcessing = true;

        /// <summary>
        /// Server's principal name.
        /// </summary>
        protected string serverPrincipalName;

        /// <summary>
        /// Sequence number for Verify, Encrypt and Decrypt message.
        /// </summary>
        protected uint sequenceNumber;

        /// <summary>
        /// Session key.
        /// </summary>
        protected byte[] sessionKey;

        /// <summary>
        /// Token.
        /// </summary>
        protected byte[] token;

        /// <summary>
        /// Bit flags that indicate requests for the context.
        /// </summary>
        protected ClientSecurityContextAttribute securityContextAttributes;

        /// <summary>
        /// The data representation, such as byte ordering, on the target.
        /// </summary>
        protected SecurityTargetDataRepresentation targetDataRepresentaion;

        /// <summary>
        /// Credential handle.
        /// </summary>
        protected SecurityHandle credentialHandle;

        /// <summary>
        /// Context handle.
        /// </summary>
        protected SecurityHandle contextHandle;

        /// <summary>
        /// Constructor
        /// </summary>
        protected SspiClientSecurityContext()
        {
        }


        /// <summary>
        /// Constructor with client credential, principal of server, ContextAttributes and TargetDataRep.
        /// </summary>
        /// <param name="packageType">Specifies the name of the security package with which these credentials will be used
        /// </param>
        /// <param name="clientCredential">Client account credential, if null, use default user account</param>
        /// <param name="serverPrincipal">Server principal name</param>
        /// <param name="contextAttributes">Context attributes</param>
        /// <param name="targetDataRep">The data representation, such as byte ordering, on the target. 
        /// This parameter can be either SECURITY_NATIVE_DREP or SECURITY_NETWORK_DREP.</param>
        public SspiClientSecurityContext(
            SecurityPackageType packageType,
            AccountCredential clientCredential,
            string serverPrincipal,
            ClientSecurityContextAttribute contextAttributes,
            SecurityTargetDataRepresentation targetDataRep)
        {
            this.packageType = packageType;
            this.serverPrincipalName = serverPrincipal;
            this.securityContextAttributes = contextAttributes;
            this.targetDataRepresentaion = targetDataRep;

            SspiUtility.AcquireCredentialsHandle(
                packageType,
                clientCredential,
                serverPrincipal,
                NativeMethods.SECPKG_CRED_OUTBOUND,
                out this.credentialHandle);
        }


        /// <summary>
        /// Constructor with client credential, principal of server, ContextAttributes and TargetDataRep.
        /// </summary>
        /// <param name="packageType">Specifies the name of the security package with which these credentials will be used
        /// </param>
        /// <param name="clientCredential">Client account credential</param>
        /// <param name="serverPrincipal">Server principal name</param>
        /// <param name="contextAttributes">Context attributes</param>
        /// <param name="targetDataRep">The data representation, such as byte ordering, on the target. 
        /// This parameter can be either SECURITY_NATIVE_DREP or SECURITY_NETWORK_DREP.</param>
        public SspiClientSecurityContext(
            SecurityPackageType packageType,
            CertificateCredential clientCredential,
            string serverPrincipal,
            ClientSecurityContextAttribute contextAttributes,
            SecurityTargetDataRepresentation targetDataRep)
        {
            this.packageType = packageType;
            this.serverPrincipalName = serverPrincipal;
            this.securityContextAttributes = contextAttributes;
            this.targetDataRepresentaion = targetDataRep;

            SspiUtility.AcquireCredentialsHandle(
                packageType,
                clientCredential,
                serverPrincipal,
                NativeMethods.SECPKG_CRED_OUTBOUND,
                out this.credentialHandle);
        }


        /// <summary>
        /// Destructor
        /// </summary>
        ~SspiClientSecurityContext()
        {
            Dispose(false);
        }


        /// <summary>
        /// Sign data according SecBuffers.
        /// </summary>
        /// <param name="securityBuffers">SecurityBuffer array</param>
        /// <exception cref="SspiException">If Sign fail, this exception will be thrown.</exception>
        public override void Sign(params SecurityBuffer[] securityBuffers)
        {
            SspiUtility.MakeSignature(ref this.contextHandle, this.sequenceNumber, securityBuffers);
        }


        /// <summary>
        /// Encrypts Message. User decides what SecBuffers are used.
        /// </summary>
        /// <param name="securityBuffers">SecBuffers.</param>
        /// <exception cref="SspiException">If encrypt fail, this exception will be thrown.</exception>
        public override bool Verify(params SecurityBuffer[] securityBuffers)
        {
            return SspiUtility.VerifySignature(ref this.contextHandle, this.sequenceNumber, securityBuffers);
        }


        /// <summary>
        /// Encrypts Message. User decides what SecBuffers are used.
        /// </summary>
        /// <param name="securityBuffers">SecBuffers.</param>
        /// <exception cref="SspiException">If encrypt fail, this exception will be thrown.</exception>
        public override void Encrypt(params SecurityBuffer[] securityBuffers)
        {
            SspiUtility.Encrypt(ref this.contextHandle, this.sequenceNumber, this.qualityOfProtection, securityBuffers);
        }


        /// <summary>
        /// This takes the given SecBuffers, which are used by SSPI method DecryptMessage.
        /// </summary>
        /// <param name="securityBuffers">SecBuffer.Encrypted data will be filled in SecBuffers.</param>
        /// <returns>If successful, returns true, otherwise false.</returns>
        /// <exception cref="SspiException">If sign fail, this exception will be thrown.</exception>
        public override bool Decrypt(params SecurityBuffer[] securityBuffers)
        {
            return SspiUtility.Decrypt(ref this.contextHandle, this.sequenceNumber, securityBuffers);
        }


        /// <summary>
        /// Initialize SecurityContext with a server token.
        /// </summary>
        /// <param name="serverToken">Server Token</param>
        /// <exception cref="SspiException">If Initialize fail, this exception will be thrown.</exception>
        public override void Initialize(byte[] serverToken)
        {
            uint hResult;
            SecurityBuffer[] securityBuffers;
            if (this.packageType == SecurityPackageType.CredSsp)
            {
                //On calls to this function after the initial call, there must be two buffers.
                securityBuffers = new SecurityBuffer[2];
                //The first has type SECBUFFER_TOKEN and contains the token received from the server.
                securityBuffers[0] = new SecurityBuffer(SecurityBufferType.Token, serverToken);
                //The second buffer has type SECBUFFER_EMPTY; set both the pvBuffer and cbBuffer members to zero.
                securityBuffers[1] = new SecurityBuffer(SecurityBufferType.Empty, new byte[0]);
            }
            else
            {
                securityBuffers = new SecurityBuffer[] { new SecurityBuffer(SecurityBufferType.Token, serverToken) };
            }


            SecurityBuffer outTokenBuffer = new SecurityBuffer(
                SecurityBufferType.Token,
                new byte[Consts.MAX_TOKEN_SIZE]);

            SecurityBufferDescWrapper serverTokenDescWrapper = new SecurityBufferDescWrapper(securityBuffers);
            SecurityBufferDescWrapper outBufferDescWrapper = new SecurityBufferDescWrapper(outTokenBuffer);
            uint outContextAttribute;
            SecurityInteger expiryTime = new SecurityInteger();

            if (serverToken == null)
            {
                hResult = NativeMethods.InitializeSecurityContext(
                    ref this.credentialHandle,
                    IntPtr.Zero,
                    this.serverPrincipalName,
                    (int)this.securityContextAttributes,
                    0,
                    (int)this.targetDataRepresentaion,
                    IntPtr.Zero,
                    0,
                    out this.contextHandle,
                    out outBufferDescWrapper.securityBufferDesc,
                    out outContextAttribute,
                    out expiryTime);
            }
            else
            {
                if (this.contextHandle.LowPart == IntPtr.Zero && this.contextHandle.HighPart == IntPtr.Zero)
                {
                    hResult = NativeMethods.InitializeSecurityContext(
                        ref this.credentialHandle,
                        IntPtr.Zero,
                        this.serverPrincipalName,
                        (int)this.securityContextAttributes,
                        0,
                        (int)this.targetDataRepresentaion,
                        ref serverTokenDescWrapper.securityBufferDesc,
                        0,
                        out this.contextHandle,
                        out outBufferDescWrapper.securityBufferDesc,
                        out outContextAttribute,
                        out expiryTime);
                }
                else
                {
                    hResult = NativeMethods.InitializeSecurityContext(
                        ref this.credentialHandle,
                        ref this.contextHandle,
                        this.serverPrincipalName,
                        (int)this.securityContextAttributes,
                        0,
                        (int)this.targetDataRepresentaion,
                        ref serverTokenDescWrapper.securityBufferDesc,
                        0,
                        out this.contextHandle,
                        out outBufferDescWrapper.securityBufferDesc,
                        out outContextAttribute,
                        out expiryTime);
                }
            }

            serverTokenDescWrapper.FreeSecurityBufferDesc();

            if (hResult == NativeMethods.SEC_E_OK)
            {
                this.needContinueProcessing = false;
            }
            else if (hResult == NativeMethods.SEC_I_CONTINUE_NEEDED)
            {
                this.needContinueProcessing = true;
            }
            else
            {
                throw new SspiException("Initialize failed.", hResult);
            }

            //Get token if success.
            this.token = null;
            SspiSecurityBuffer[] outBuffers = outBufferDescWrapper.securityBufferDesc.GetBuffers();
            for (int i = 0; i < outBuffers.Length; i++)
            {
                if (outBuffers[i].bufferType == (uint)SecurityBufferType.Token)
                {
                    if (outBuffers[i].bufferLength > 0)
                    {
                        this.token = new byte[outBuffers[i].bufferLength];
                        Marshal.Copy(outBuffers[i].pSecBuffer, this.token, 0, this.token.Length);
                    }
                    break;
                }
            }
            outBufferDescWrapper.FreeSecurityBufferDesc();
        }


        /// <summary>
        /// Gets server principal name
        /// </summary>
        public virtual string ServerPrincipalName
        {
            get
            {
                return this.serverPrincipalName;
            }
        }


        /// <summary>
        /// Release managed and un-managed resources.
        /// </summary>
        public void Dispose()
        {
            Dispose(true);
            GC.SuppressFinalize(this);
        }


        /// <summary>
        /// Release managed and un-managed resources.
        /// </summary>
        /// <param name="disposing">If true, release all resource, otherwise release managed resource</param>
        protected virtual void Dispose(bool disposing)
        {
            if (!this.disposed)
            {
                if (disposing)
                {
                    //Release un-managed resource.
                    SspiUtility.DeleteSecurityContext(ref this.contextHandle);
                    SspiUtility.FreeCredentialsHandle(ref this.credentialHandle);
                }
                //Release managed resource.
                this.disposed = true;
            }
        }


        /// <summary>
        /// Query context attribute by Sspi QueryContextAttributes method.
        /// </summary>
        /// <param name="contextAttribute">Attribute name same as msdn: 
        /// http://msdn.microsoft.com/en-us/library/aa379326(VS.85).aspx</param>
        /// <returns>The attribute value</returns>
        /// <exception cref="SspiException">If QueryContextAttributes fail, this exception will be thrown.</exception>
<<<<<<< HEAD
        public object QueryContextAttributes(string contextAttribute)
=======
        [SecurityPermission(SecurityAction.Demand)]
        public override object QueryContextAttributes(string contextAttribute)
>>>>>>> 9e911d50
        {
            return SspiUtility.QueryContextAttributes(ref this.contextHandle, contextAttribute);
        }


        #region override properties
        /// <summary>
        /// Package type
        /// </summary>
        public override SecurityPackageType PackageType
        {
            get
            {
                return this.packageType;
            }
        }


        /// <summary>
        /// Whether to continue process.
        /// </summary>
        public override bool NeedContinueProcessing
        {
            get
            {
                return this.needContinueProcessing;
            }
        }


        /// <summary>
        /// Gets or sets sequence number for Verify, Encrypt and Decrypt message.
        /// For Digest SSP, it must be 0.
        /// </summary>
        public override uint SequenceNumber
        {
            get
            {
                return this.sequenceNumber;
            }
            set
            {
                this.sequenceNumber = value;
            }
        }


        /// <summary>
        /// The session Key
        /// </summary>
        public override byte[] SessionKey
        {
            get
            {
                return SspiUtility.QuerySessionKey(this.packageType, ref this.contextHandle);
            }
        }


        /// <summary>
        /// The token returned by Sspi.
        /// </summary>
        public override byte[] Token
        {
            get
            {
                return this.token;
            }
        }


        /// <summary>
        /// Queries the sizes of the structures used in the per-message functions.
        /// </summary>
        public override SecurityPackageContextSizes ContextSizes
        {
            get
            {
                return SspiUtility.QueryContextSizes(ref this.contextHandle);
            }
        }


        /// <summary>
        /// Package-specific flags that indicate the quality of protection. A security package can use this parameter
        /// to enable the selection of cryptographic algorithms.
        /// </summary>
        public SECQOP_WRAP QualityOfProtection
        {
            get
            {
                return this.qualityOfProtection;
            }
            set
            {
                this.qualityOfProtection = value;
            }
        }

        #endregion
    }
}<|MERGE_RESOLUTION|>--- conflicted
+++ resolved
@@ -368,12 +368,7 @@
         /// http://msdn.microsoft.com/en-us/library/aa379326(VS.85).aspx</param>
         /// <returns>The attribute value</returns>
         /// <exception cref="SspiException">If QueryContextAttributes fail, this exception will be thrown.</exception>
-<<<<<<< HEAD
-        public object QueryContextAttributes(string contextAttribute)
-=======
-        [SecurityPermission(SecurityAction.Demand)]
         public override object QueryContextAttributes(string contextAttribute)
->>>>>>> 9e911d50
         {
             return SspiUtility.QueryContextAttributes(ref this.contextHandle, contextAttribute);
         }
