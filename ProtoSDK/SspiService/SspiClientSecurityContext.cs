﻿// Copyright (c) Microsoft. All rights reserved.
// Licensed under the MIT license. See LICENSE file in the project root for full license information.

using Microsoft.Protocols.TestTools.StackSdk.Security.KerberosLib;
using Microsoft.Protocols.TestTools.StackSdk.Security.Nlmp;
using Microsoft.Protocols.TestTools.StackSdk.Security.Spng;
using Microsoft.Protocols.TestTools.StackSdk.Security.SspiLib;
using System;
using System.Net;

namespace Microsoft.Protocols.TestTools.StackSdk.Security.SspiService
{
    public class SspiClientSecurityContext : ClientSecurityContext, IDisposable
    {
        #region fields
        protected ClientSecurityContext Context;

        /// <summary>
        /// Server's principal name.
        /// </summary>
        protected string serverPrincipalName;

        /// <summary>
        /// Security package type.
        /// </summary>
        protected SecurityPackageType packageType;

        /// <summary>
        /// Quality of protection
        /// </summary>
        private SECQOP_WRAP qualityOfProtection;

        /// <summary>
        /// Bit flags that indicate requests for the context.
        /// </summary>
        protected ClientSecurityContextAttribute securityContextAttributes;

        /// <summary>
        /// The data representation, such as byte ordering, on the target.
        /// </summary>
        protected SecurityTargetDataRepresentation targetDataRepresentaion;

        #endregion

        #region properties
        /// <summary>
        /// Gets server principal name
        /// </summary>
        public virtual string ServerPrincipalName
        {
            get
            {
                return this.serverPrincipalName;
            }
        }

        /// <summary>
        /// Package type
        /// </summary>
        public override SecurityPackageType PackageType
        {
            get
            {
                return this.packageType;
            }
        }

        /// <summary>
        /// Whether need continue processing.
        /// </summary>
        public override bool NeedContinueProcessing
        {
            get
            {
                return this.Context.NeedContinueProcessing;
            }
        }

        /// <summary>
        /// Gets or sets sequence number for Verify, Encrypt and Decrypt message.
        /// For Digest SSP, it must be 0.
        /// </summary>
        public override uint SequenceNumber
        {
            get
            {
                return this.Context.SequenceNumber;
            }
            set
            {
                this.Context.SequenceNumber = value;
            }
        }

        /// <summary>
        /// The session Key
        /// </summary>
        public override byte[] SessionKey
        {
            get
            {
                return this.Context.SessionKey;
            }
        }

        /// <summary>
        /// The token returned by Sspi.
        /// </summary>
        public override byte[] Token
        {
            get
            {
                return this.Context.Token;
            }
        }

        /// <summary>
        /// Queries the sizes of the structures used in the per-message functions.
        /// </summary>
        public override SecurityPackageContextSizes ContextSizes
        {
            get
            {
                return this.Context.ContextSizes;
            }
        }

        /// <summary>
        /// Package-specific flags that indicate the quality of protection. A security package can use this parameter
        /// to enable the selection of cryptographic algorithms.
        /// </summary>
        public SECQOP_WRAP QualityOfProtection
        {
            get
            {
                return this.qualityOfProtection;
            }
            set
            {
                this.qualityOfProtection = value;
            }
        }

        #endregion

        /// <summary>
        /// Constructor
        /// </summary>
        protected SspiClientSecurityContext()
        {

        }

        /// <summary>
        /// Constructor with client credential, principal of server, ContextAttributes and TargetDataRep.
        /// </summary>
        /// <param name="packageType">Specifies the name of the security package with which these credentials will be used
        /// </param>
        /// <param name="clientCredential">Client account credential, if null, use default user account</param>
        /// <param name="serverPrincipal">Server principal name</param>
        /// <param name="contextAttributes">Context attributes</param>
        /// <param name="targetDataRep">The data representation, such as byte ordering, on the target. 
        /// This parameter can be either SECURITY_NATIVE_DREP or SECURITY_NETWORK_DREP.</param>
        public SspiClientSecurityContext(
            SecurityPackageType packageType,
            AccountCredential clientCredential,
            string serverPrincipal,
            ClientSecurityContextAttribute contextAttributes,
            SecurityTargetDataRepresentation targetDataRep)
        {
            this.packageType = packageType;
            this.serverPrincipalName = serverPrincipal;
            this.securityContextAttributes = contextAttributes;
            this.targetDataRepresentaion = targetDataRep;

            this.AcquireCredentialsHandle(clientCredential);
        }

        /// <summary>
        /// Constructor with client credential, principal of server, ContextAttributes and TargetDataRep.
        /// </summary>
        /// <param name="packageType">Specifies the name of the security package with which these credentials will be used
        /// </param>
        /// <param name="clientCredential">Client account credential</param>
        /// <param name="serverPrincipal">Server principal name</param>
        /// <param name="contextAttributes">Context attributes</param>
        /// <param name="targetDataRep">The data representation, such as byte ordering, on the target. 
        /// This parameter can be either SECURITY_NATIVE_DREP or SECURITY_NETWORK_DREP.</param>
        public SspiClientSecurityContext(
            SecurityPackageType packageType,
            CertificateCredential clientCredential,
            string serverPrincipal,
            ClientSecurityContextAttribute contextAttributes,
            SecurityTargetDataRepresentation targetDataRep)
        {
            this.packageType = packageType;
            this.serverPrincipalName = serverPrincipal;
            this.securityContextAttributes = contextAttributes;
            this.targetDataRepresentaion = targetDataRep;

            this.AcquireCredentialsHandle(clientCredential);
        }

        #region public Methods

        /// <summary>
        /// AcquireCredentialsHandle
        /// </summary>
        /// <param name="accountCredential"></param>
        protected void AcquireCredentialsHandle<T>(T accountCredential)
        {
            if (!string.IsNullOrEmpty(this.serverPrincipalName))
            {
                this.serverPrincipalName = GetServicePrincipalName(this.serverPrincipalName);
            }

            switch (packageType)
            {
                case SecurityPackageType.Ntlm:
                    {
                        if (accountCredential is AccountCredential)
                        {
                            var credential = accountCredential as AccountCredential;
                            this.Context = new NlmpClientSecurityContext(
                                new NlmpClientCredential(
                                    this.serverPrincipalName,
                                    credential.DomainName,
                                    credential.AccountName,
                                    credential.Password),
                                this.securityContextAttributes
                           );
                        }
                        else
                        {
                            throw new NotSupportedException("NTLM only support AccountCredential, Please provide an AccountCredential and try again.");
                        }
                        return;
                    }
                case SecurityPackageType.Kerberos:
                    {
                        if (accountCredential is AccountCredential)
                        {
                            var credential = accountCredential as AccountCredential;
                            IPAddress kdcIpAddress = (string.IsNullOrEmpty(KerberosContext.KDCComputerName) ? credential.DomainName : KerberosContext.KDCComputerName).ParseIPAddress();
                            this.Context = KerberosClientSecurityContext.CreateClientSecurityContext(
                                this.serverPrincipalName,
                                credential,
                                KerberosAccountType.User,
                                kdcIpAddress,
                                KerberosContext.KDCPort,
                                TransportType.TCP,
                                this.securityContextAttributes
                            );
                        }
                        else
                        {
                            throw new NotSupportedException("Kerberos only support AccountCredential, Please provide an AccountCredential and try again.");
                        }
                        return;
                    }
                case SecurityPackageType.Negotiate:
                    {
                        if (accountCredential is AccountCredential)
                        {
                            if (this.securityContextAttributes == ClientSecurityContextAttribute.None)
                            {
                                this.securityContextAttributes = ClientSecurityContextAttribute.MutualAuth; // MS-SPNG 3.3.3 The client MUST request Mutual Authentication services
                            }
<<<<<<< HEAD
=======

>>>>>>> a3d12378
                            var credential = accountCredential as AccountCredential;
                            NlmpClientSecurityConfig nlmpSecurityConfig = new NlmpClientSecurityConfig(credential, this.serverPrincipalName, this.securityContextAttributes);

                            IPAddress kdcIpAddress = (string.IsNullOrEmpty(KerberosContext.KDCComputerName) ? credential.DomainName : KerberosContext.KDCComputerName).ParseIPAddress();
                            KerberosClientSecurityConfig kerberosSecurityConfig = new KerberosClientSecurityConfig(
                                credential,
                                credential.AccountName,
                                this.serverPrincipalName,
                                kdcIpAddress,
                                KerberosContext.KDCPort,
                                this.securityContextAttributes,
                                TransportType.TCP
                            );

                            this.Context = new SpngClientSecurityContext(this.securityContextAttributes, nlmpSecurityConfig, kerberosSecurityConfig);
                        }
                        else
                        {
                            throw new NotSupportedException("Negotiate SSP only support AccountCredential, Please provide an AccountCredential and try again.");
                        }
                        return;
                    }
                    //case SecurityPackageType.Schannel:
                    //    throw new NotImplementedException();
                    //case SecurityPackageType.CredSsp:
                    //    throw new NotImplementedException();
                    //default:
                    //    throw new NotImplementedException();
            }

            this.UseNativeSSP(accountCredential);
        }

        /// <summary>
        /// This takes the given SecBuffers, which are used by SSPI method DecryptMessage.
        /// </summary>
        /// <param name="securityBuffers">SecBuffer.Encrypted data will be filled in SecBuffers.</param>
        /// <returns>If successful, returns true, otherwise false.</returns>
        /// <exception cref="SspiException">If decrypt fail, this exception will be thrown.</exception>
        public override bool Decrypt(params SecurityBuffer[] securityBuffers)
        {
            return this.Context.Decrypt(securityBuffers);
        }

        /// <summary>
        /// Encrypts Message. User decides what SecBuffers are used.
        /// </summary>
        /// <param name="securityBuffers">SecBuffers.</param>
        /// <exception cref="SspiException">If encrypt fail, this exception will be thrown.</exception>
        public override void Encrypt(params SecurityBuffer[] securityBuffers)
        {
            this.Context.Encrypt(securityBuffers);
        }

        /// <summary>
        /// Initialize SecurityContext with a server token.
        /// </summary>
        /// <param name="serverToken">Server Token</param>
        /// <exception cref="SspiException">If Initialize fail, this exception will be thrown.</exception>
        public override void Initialize(byte[] token)
        {
            this.Context.Initialize(token);
        }

        /// <summary>
        /// Sign data according SecBuffers.
        /// </summary>
        /// <param name="securityBuffers">SecurityBuffer array</param>
        public override void Sign(params SecurityBuffer[] securityBuffers)
        {
            this.Context.Sign(securityBuffers);
        }

        /// <summary>
        /// Verify Data according to SecBuffers.
        /// </summary>
        /// <param name="securityBuffers">SecBuffer array</param>
        /// <returns>True if the signature matches the signed 
        public override bool Verify(params SecurityBuffer[] securityBuffers)
        {
            return this.Context.Verify(securityBuffers);
        }

        /// <summary>
        /// Query context attribute by Sspi QueryContextAttributes method.
        /// </summary>
        /// <param name="contextAttribute">Attribute name same as msdn: 
        /// http://msdn.microsoft.com/en-us/library/aa379326(VS.85).aspx</param>
        /// <returns>The attribute value</returns>
        /// <exception cref="SspiException">If QueryContextAttributes fail, this exception will be thrown.</exception>
        public override object QueryContextAttributes(string contextAttribute)
        {
            return this.Context.QueryContextAttributes(contextAttribute);
        }

        #endregion

        #region

        /// <summary>
        /// Use Native SSP to do auth
        /// </summary>
        /// <typeparam name="T"></typeparam>
        /// <param name="accountCredential"></param>
        private void UseNativeSSP<T>(T accountCredential)
        {
            if (accountCredential is AccountCredential)
            {
                this.Context = new Sspi.SspiClientSecurityContext(
                    packageType,
                    accountCredential as AccountCredential,
                    this.ServerPrincipalName,
                    securityContextAttributes,
                    targetDataRepresentaion
               );
            }
            else if (accountCredential is CertificateCredential)
            {
                this.Context = new Sspi.SspiClientSecurityContext(
                    packageType,
                    accountCredential as CertificateCredential,
                    this.ServerPrincipalName,
                    securityContextAttributes,
                    targetDataRepresentaion
               );
            }
        }

        private static string GetServicePrincipalName(string serverName)
        {
            try
            {
                if (!serverName.Contains("/")) // check SPN is valid
                {
                    // If the server name is an IP address. No need to query DNS.
                    // The server may not support kerberos. Use NTLM instead.
                    IPAddress address;
                    if (IPAddress.TryParse(serverName, out address))
                    {
                        return null;
                    }

                    // sometimes uplayer only provider hostname as serverPrincipalName for example "PDC.contoso.com", so here it'll become "HOST/PDC.contoso.com" to let it as a valid SPN.
                    // [TODO]: find a way to determin which service descriptor the uplayer used then set correct service descriptor, ldap/host/rpc/nfs/imap/pop/http...
                    serverName = $"HOST/{serverName}"; // use host as default service descriptor
                }
                return serverName;
            }
            catch
            {
                // For workgroup environment, it will use NTLM authentication method
                return serverName;
            }
        }

        /// <summary>
        /// Dispose Client Security Context
        /// </summary>
        public void Dispose()
        {
            this.Context = null;
            GC.SuppressFinalize(this);
        }

        #endregion
    }
}<|MERGE_RESOLUTION|>--- conflicted
+++ resolved
@@ -266,10 +266,7 @@
                             {
                                 this.securityContextAttributes = ClientSecurityContextAttribute.MutualAuth; // MS-SPNG 3.3.3 The client MUST request Mutual Authentication services
                             }
-<<<<<<< HEAD
-=======
-
->>>>>>> a3d12378
+
                             var credential = accountCredential as AccountCredential;
                             NlmpClientSecurityConfig nlmpSecurityConfig = new NlmpClientSecurityConfig(credential, this.serverPrincipalName, this.securityContextAttributes);
 
