--- conflicted
+++ resolved
@@ -7,25 +7,14 @@
   </PropertyGroup>
 
   <ItemGroup>
-    <ProjectReference Include="..\Sspi\Sspi.csproj" />
+    <ProjectReference Include="..\SspiLib\SspiLib.csproj" />
   </ItemGroup>
 
   <ItemGroup>
-<<<<<<< HEAD
     <PackageReference Include="Microsoft.DotNet.Analyzers.Compatibility" Version="0.2.12-alpha">
       <IncludeAssets>runtime; build; native; contentfiles; analyzers; buildtransitive</IncludeAssets>
       <PrivateAssets>all</PrivateAssets>
     </PackageReference>
-=======
-    <ProjectReference Include="..\Common\Common.csproj">
-      <Project>{FE653643-6342-4300-871E-683C7BA31494}</Project>
-      <Name>Common</Name>
-    </ProjectReference>
-    <ProjectReference Include="..\SspiLib\SspiLib.csproj">
-      <Project>{e64bf20f-11d2-49f6-a25b-f4378ab38180}</Project>
-      <Name>SspiLib</Name>
-    </ProjectReference>
->>>>>>> 9e911d50
   </ItemGroup>
 
 </Project>